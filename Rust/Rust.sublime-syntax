--- conflicted
+++ resolved
@@ -138,14 +138,6 @@
 
     - include: type
 
-<<<<<<< HEAD
-=======
-    # Macro parameters. Ideally we would do this as a with_prototype,
-    # however then we run into infinite recursion
-    - match: '\${{identifier}}'
-      scope: variable.parameter.rust
-
->>>>>>> 2c53584f
     - match: '\b(macro_rules!)\s+([[:alpha:]_][[:alnum:]_]*)\b'
       captures:
         1: support.function.rust
