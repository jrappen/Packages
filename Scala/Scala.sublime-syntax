--- conflicted
+++ resolved
@@ -338,19 +338,13 @@
       captures:
         1: keyword.control.scala
         2: entity.name.namespace.header.scala
-<<<<<<< HEAD
+    # what follows is identical to case-pattern, except it goes to case-body-first
     - match: '\b(case)\b(?!\s+class\b)'
       scope: keyword.other.declaration.scala
       push:
+        - meta_content_scope: meta.pattern.scala
         - match: '(?=\bclass\b)'
           pop: true
-=======
-    # what follows is identical to case-pattern, except it goes to case-body-first
-    - match: '\b(case)\b'
-      scope: keyword.other.declaration.scala
-      push:
-        - meta_content_scope: meta.pattern.scala
->>>>>>> db00a641
         - match: '\b(if)\b'
           captures:
             1: keyword.control.flow.scala
