--- conflicted
+++ resolved
@@ -430,15 +430,10 @@
       set: class-parameter-list
     - match: '\['
       push: class-tparams-brackets
-<<<<<<< HEAD
     - match: '(?=\b(extends|with)\b)'
       set: class-inheritance
     - match: '(?=\{)'
       set: class-pre-inheritance-early-initializer
-=======
-    - match: '(?=\{|extends|with)'
-      pop: true
->>>>>>> 89786d2d
     - match: '\n'
       set: class-type-parameter-list-newline
 
