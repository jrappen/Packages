--- conflicted
+++ resolved
@@ -1442,16 +1442,14 @@
    42
 // ^^ constant.numeric.integer.scala
 
-<<<<<<< HEAD
 val foo: Thing =42
 //              ^^ constant.numeric.integer.scala
 
 var foo: Thing =42
 //              ^^ constant.numeric.integer.scala
-=======
+
 class Foo extends Bar with {
    import Thing._
 // ^^^^^^ keyword.other.import.scala
 //        ^^^^^ variable.package.scala
-}
->>>>>>> 5f994f25
+}