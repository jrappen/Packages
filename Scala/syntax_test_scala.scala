--- conflicted
+++ resolved
@@ -1442,22 +1442,20 @@
    42
 // ^^ constant.numeric.integer.scala
 
-<<<<<<< HEAD
+val foo: Thing =42
+//              ^^ constant.numeric.integer.scala
+
+var foo: Thing =42
+//              ^^ constant.numeric.integer.scala
+
+class Foo extends Bar with {
+   import Thing._
+// ^^^^^^ keyword.other.import.scala
+//        ^^^^^ variable.package.scala
+}
+
 class Foo extends Bar.Baz with bin.Baz
 //                ^^^^^^^ entity.other.inherited-class.scala
 //                   ^ punctuation.accessor.scala
 //                             ^^^^^^^ entity.other.inherited-class.scala
-//                                ^ punctuation.accessor.scala
-=======
-val foo: Thing =42
-//              ^^ constant.numeric.integer.scala
-
-var foo: Thing =42
-//              ^^ constant.numeric.integer.scala
-
-class Foo extends Bar with {
-   import Thing._
-// ^^^^^^ keyword.other.import.scala
-//        ^^^^^ variable.package.scala
-}
->>>>>>> be5da25d
+//                                ^ punctuation.accessor.scala