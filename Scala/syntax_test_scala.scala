// SYNTAX TEST "Packages/Scala/Scala.sublime-syntax"
// <- source.scala comment.line.double-slash.scala

package fubar
// ^^^^ keyword.control
//      ^^^^^ entity.name.namespace.header.scala

package fubar {
// ^^^^ keyword.control.scala
//      ^^^^^ entity.name.namespace.scoped.scala
// <- meta.namespace.scala
}

import fubar.{Unit, Foo}
// ^^^ keyword.other.import
// <- meta.import.scala
//     ^^^^^ variable.package.scala
//            ^^^^ variable.import.scala

def foo: Baz = 42
//^ storage.type.function.scala
//  ^^^ entity.name.function.scala
//       ^^^ support.class
//           ^ keyword.operator.assignment.scala
//             ^^ constant.numeric.integer.scala

def foo: Baz => Bar = 42
//       ^^^ support.class
//              ^^^ support.class
//                  ^ keyword.operator.assignment.scala


def foo(a: Int, b: Bar): Baz = 42
//^ storage.type.function.scala
//  ^^^ entity.name.function.scala
//      ^ variable.parameter
//         ^^^ storage.type.primitive.scala
//                 ^^^ support.class
//                       ^^^ support.class
//                           ^ keyword.operator.assignment.scala
//                             ^^ constant.numeric.integer.scala

   def +(a: Int)
// ^^^ storage.type.function.scala
//     ^ entity.name.function.scala

   def `this is a test`(a: Int)
// ^^^ storage.type.function.scala
//     ^^^^^^^^^^^^^^^^ entity.name.function.scala

   def ::(a: Int)
// ^^^ storage.type.function.scala
//     ^^ entity.name.function.scala

   def foo_+(a: Int)
// ^^^ storage.type.function.scala
//     ^^^^^ entity.name.function.scala

   def foo_2(a: Int)
// ^^^ storage.type.function.scala
//     ^^^^^ entity.name.function.scala

   def foo42_+(a: Int)
// ^^^ storage.type.function.scala
//     ^^^^^^^ entity.name.function.scala

   def __many_underscores__+(a: Int)
// ^^^ storage.type.function.scala
//     ^^^^^^^^^^^^^^^^^^^^^ entity.name.function.scala

   def foo42_+_abc(a: Int)
// ^^^ storage.type.function.scala
//     ^^^^^^^ entity.name.function.scala
//            ^^^^ - entity.name.function

   def +_foo()
//      ^^^^ - entity.name.function

   def foo[A]
// ^^^ storage.type.function.scala
//     ^^^ entity.name.function.scala
//         ^ support.class

   def foo(implicit bar: Int): Unit
//         ^^^^^^^^ storage.modifier.other

   val foo: Unit
// ^^^ storage.type.stable.scala
//     ^^^ entity.name.val
//          ^^^^ storage.type.primitive.scala

   var foo: Unit
// ^^^ storage.type.volatile.scala
//     ^^^ entity.name.var
//          ^^^^ storage.type.primitive.scala

class Foo[A](a: Bar) extends Baz with Bin
// ^^ storage.type.class.scala
//    ^^^ entity.name.class
//        ^ support.class
//           ^ variable.parameter
//              ^^^ support.class
//                   ^^^^^^^ keyword.declaration.scala
//                           ^^^ entity.other.inherited-class.scala
//                               ^^^^ keyword.declaration.scala
//                                    ^^^ entity.other.inherited-class.scala

   class Foo private[this] (a: Int)(b: String)
//           ^^^^^^^ storage.modifier.access
//                   ^^^^ variable.language.scala
//                          ^ variable.parameter
//                                  ^ variable.parameter

class Foo(x: Int = 42)
//               ^ - support
//               ^ keyword.operator.assignment.scala
//                 ^^ constant.numeric

def foo(x: Int = 42)
//             ^ - support
//             ^ keyword.operator.assignment.scala
//               ^^ constant.numeric

trait Foo
// ^^ storage.type.class.scala
//    ^^^ entity.name.class

object Foo
// ^^^ storage.type.class.scala
//     ^^^ entity.name.class

   type Foo = Bar
// ^^^^ storage.type.scala
//      ^^^ entity.name.type.scala
//          ^ keyword.operator.assignment.scala
//            ^^^ support.class.scala

   type Foo = Bar => Baz
// ^^^^ storage.type.scala
//      ^^^ entity.name.type.scala
//          ^ keyword.operator.assignment.scala
//            ^^^ support.class.scala
//                   ^^^ support.class.scala


  type Foo[A, B, C] = Bar
//         ^ support.class
//            ^ support.class
//               ^ support.class
//                  ^ keyword.operator.assignment.scala

type Foo = Bar {
  def baz: Int
//    ^^^ entity.name.function
}

type Foo = Bar[A] forSome { type A }
//                ^^^^^^^ keyword.declaration.scala

   type Foo
   Bar
// ^^^ support.constant

   42
// ^^ constant.numeric.integer.scala

   .421
// ^^^^ constant.numeric.float.scala

   42D
// ^^^ constant.numeric.float.scala

   42d
// ^^^ constant.numeric.float.scala

   42F
// ^^^ constant.numeric.float.scala

   42f
// ^^^ constant.numeric.float.scala

   42L
// ^^^ constant.numeric.integer.scala

   42l
// ^^^ constant.numeric.integer.scala

   0x0aF9123
// ^^^^^^^^^ constant.numeric.hex.scala

   0.045e-2
// ^^^^^^^^ constant.numeric.float.scala

   'a'
// ^^^ constant.character.literal.scala

   '\u1221'
// ^^^^^^^^ constant.character.literal.scala

   true
// ^^^^ constant.language.scala

   false
// ^^^^^ constant.language.scala

   null
// ^^^^ constant.language.scala

   Nil
// ^^^ support.constant.scala

   None
// ^^^^ support.constant.scala

   this
// ^^^^ variable.language.scala

   super
// ^^^^^ variable.language.scala

   "testing"
// ^ punctuation.definition.string.begin.scala
// ^^^^^^^^^ string.quoted.double.scala
//         ^ punctuation.definition.string.end.scala

  "escaped chars: \u1221 \125 \n"
//                ^^^^^^ constant.character.escape.scala
//                        ^^^ constant.character.escape.scala
//                            ^^ constant.character.escape.scala

  "bad escaping: \p"
//               ^ invalid.illegal.lone-escape.scala

  """escaped in triple: \u1221 \125 \n"""
//^^^ punctuation.definition.string.begin.scala
//                      ^^^^^^ constant.character.escape.scala
//                             ^^^ - constant.character.escape.scala
//                                  ^^ - constant.character.escape.scala
//                                    ^^^ punctuation.definition.string.end.scala

   """testing"""
// ^^^^^^^^^^^^^ string.quoted.triple.scala

   s"testing $a ${42}"
// ^^^^^^^^^ string.quoted.interpolated.scala
// ^ support.function
//           ^^ variable.other
//              ^^ punctuation.definition.expression
//                ^^ constant.numeric.integer.scala
//                  ^ punctuation.definition.expression

   s"""testing $a ${42}"""
// ^^^^^^^^^^^ string.quoted.triple.interpolated.scala
// ^ support.function
//             ^^ variable.other
//                ^^ punctuation.definition.expression
//                  ^^ constant.numeric.integer.scala
//                    ^ punctuation.definition.expression
//                     ^^^ string.quoted.triple.interpolated.scala

   f"formatted: x: $x%+,.3f ca"
// ^ support.function
//                  ^ variable.other.scala
//                   ^^^^^^ constant.other.formatting.scala

   f"formatted: date: $x%T "
// ^ support.function
//                    ^ variable.other.scala
//                      ^^ constant.other.formatting.scala

   Unit
// ^^^^ storage.type.primitive.scala

   Byte
// ^^^^ storage.type.primitive.scala

   Short
// ^^^^^ storage.type.primitive.scala

   Int
// ^^^ storage.type.primitive.scala

   Long
// ^^^^ storage.type.primitive.scala

   Float
// ^^^^^ storage.type.primitive.scala

   Double
// ^^^^^^ storage.type.primitive.scala

   Boolean
// ^^^^^^^ storage.type.primitive.scala

   String
// ^^^^^^ support.constant

   // this is a comment
// ^^^^^^^^^^^^^^^^^^^^ comment.line.double-slash.scala

/*
// <- comment.block.scala
*/

/**
// <- comment.block.documentation.scala
*/

  /**/0xff
//^^^^ comment.block.empty.scala
//    ^^^^ - comment

   if
// ^^ keyword.control.flow.scala

   else
// ^^^^ keyword.control.flow.scala

   do
// ^^ keyword.control.flow.scala

   while
// ^^^^^ keyword.control.flow.scala

   for
// ^^^ keyword.control.flow.scala

   yield
// ^^^^^ keyword.control.flow.scala

   match
// ^^^^^ keyword.control.flow.scala

   case =>
// ^^^^ keyword.other.declaration.scala

   macro
// ^^^^^ keyword.other.scala

   type
// ^^^^ storage.type.scala

   return
// ^^^^^^ keyword.control.flow.jump.scala

   throw
// ^^^^^ keyword.control.flow.jump.scala

   catch
// ^^^^^ keyword.control.exception.scala

   finally
// ^^^^^^^ keyword.control.exception.scala

   ???
// ^^^ keyword.other.scala

   try
// ^^^ keyword.control.exception.scala

   forSome
// ^^^^^^^ keyword.declaration.scala

   new
// ^^^ keyword.other.scala

   extends
// ^^^^^^^ invalid.keyword.dangling-extends.scala

   with
// ^^^^ invalid.keyword.dangling-with.scala

   class
// ^^^^^ storage.type.class.scala

   trait
// ^^^^^ storage.type.class.scala

   object
// ^^^^^^ storage.type.class.scala

   def
// ^^^ storage.type.function.scala

   val
// ^^^ storage.type.stable.scala

   var
// ^^^ storage.type.volatile.scala

   import
// ^^^^^^ keyword.other.import.scala

   package
// ^^^^^^^ keyword.control.scala

   private
// ^^^^^^^ storage.modifier.access

   protected
// ^^^^^^^^^ storage.modifier.access

   abstract
// ^^^^^^^^ storage.modifier.other

   final
// ^^^^^ storage.modifier.other

   lazy
// ^^^^ storage.modifier.other

   sealed
// ^^^^^^ storage.modifier.other

   implicit
// ^^^^^^^^ storage.modifier.other

   override
// ^^^^^^^^ storage.modifier.other

   val t: ({ type λ[α] = Foo[α] })#λ
//        ^^^^^^^^^^^^^^ comment.block.scala
//                       ^^^ support.class
//                           ^ comment.block.empty.scala
//                              ^^^^ comment.block.scala

   val t: ({ type λ[α, β] = Foo[α, β] })#λ
//        ^^^^^^^^^^^^^^^^^ comment.block.scala
//                          ^^^ support.class
//                              ^ comment.block.empty.scala
//                                 ^ comment.block.empty.scala
//                                    ^^^^ comment.block.scala

   a :: b :: Nil
// ^^^^^^^^^ source.scala
//           ^^^ support.constant.scala

  (a :: b :: Nil)
// ^^^^^^^^^ source.scala
//           ^^^ support.constant.scala

   a: Int
// ^^ source.scala
//    ^^^ storage.type.primitive.scala

  (a: Int)
// ^ source.scala
//    ^^^ storage.type.primitive.scala

   a: Foo
//    ^^^ support.class

   case (abc: Foo, cba @ _) =>
// ^^^^ keyword.other.declaration.scala
//       ^^^ variable.parameter
//            ^^^ support.class
//                 ^^^ variable.parameter
//                       ^ variable.language.underscore.scala
//                          ^^ keyword.operator.arrow.scala

   case abc @ `abc` =>
//      ^^^ variable.parameter
//          ^ keyword.operator.at.scala
//            ^ punctuation.definition.identifier.scala
//                ^ punctuation.definition.identifier.scala
//                  ^^ keyword.operator.arrow.scala
//            ^^^^^ - variable.parameter

   case foo: (Int => Boolean) :: _ =>
//                               ^ variable.language.underscore.scala

   case /* testing */ =>
//      ^^^^^^^^^^^^^ comment.block.scala

   case // testing
//      ^^^^^^^^^^ comment.line.double-slash.scala
   =>

   case 42 =>
//      ^^ constant.numeric.integer.scala

   case 'a' =>
//      ^^^ constant.character.literal.scala

   case 'foo =>
//      ^^^^ constant.other.symbol

   case "foo" =>
//      ^^^^^ string.quoted.double.scala

   case """foo""" =>
//      ^^^^^^^^^ string.quoted.triple.scala

   case q"""..$foo""" =>
//      ^^^^^^ string.quoted.triple.interpolated.scala
//            ^^^^ variable.other
//                ^^^ string.quoted.triple.interpolated.scala

   case <foo/> =>
//      ^^^^^^ text.xml
//       ^^^ entity.name.tag

   case true =>
//      ^^^ constant.language.scala

   case _ ⇒ _
//          ^ - keyword

   case _ if stuff =>
//        ^^ keyword.control.flow.scala
//           ^^^^^ - entity.name

   val abc @ `abc`
// ^^^ storage.type.stable.scala
//     ^^^ entity.name.val
//         ^ keyword.operator.at.scala
//           ^ punctuation.definition.identifier.scala
//               ^ punctuation.definition.identifier.scala
//           ^^^^^ - entity.name

   _
// ^ - keyword

   val ble @ `abc` = _
// ^^^ storage.type.stable.scala
//     ^^^ entity.name.val
//         ^ keyword.operator.at.scala
//           ^^^^^ - entity.name
//                 ^ keyword.operator.assignment.scala
//                   ^ - keyword

   case object Thingy extends Other
// ^^^^ storage.type.class.scala
//      ^^^^^^ storage.type.class.scala
//             ^^^^^^ entity.name.class.scala
//                    ^^^^^^^ keyword.declaration.scala
//                            ^^^^^ entity.other.inherited-class.scala

   case object Thingy extends (Foo => Bar)
// ^^^^ storage.type.class.scala
//      ^^^^^^ storage.type.class.scala
//             ^^^^^^ entity.name.class.scala
//                    ^^^^^^^ keyword.declaration.scala
//                             ^^^ support.class

   case class
// ^^^^ keyword.other.declaration.scala
//      ^^^^^ storage.type.class.scala

=>     // this is here to act as a random terminator to the above partial syntax

   case class Thingy(abc: Int) extends Other
// ^^^^ storage.type.class.scala
//      ^^^^^ storage.type.class.scala
//            ^^^^^^ entity.name.class.scala
//                   ^^^ variable.parameter
//                             ^^^^^^^ keyword.declaration.scala
//                                     ^^^^^ entity.other.inherited-class.scala
//

   for {
// ^^^ keyword.control.flow.scala

     a <- _
//   ^ variable.parameter
//     ^^ keyword.operator.assignment.scala
//        ^ - keyword

     a ← _
//   ^ variable.parameter
//     ^ keyword.operator.assignment.scala
//       ^ - entity.name

     (b, c @ _) <- _
//    ^ variable.parameter
//       ^ variable.parameter
//         ^ keyword.operator.at.scala
//           ^ variable.language.underscore.scala
//              ^^ keyword.operator.assignment.scala
//                 ^ - keyword
       _
//     ^ - entity.name

     testing = _
//   ^^^^^^^ variable.parameter
//           ^ keyword.operator.assignment.scala
//             ^ - variable.operator.scala

     testing = {
//   ^^^^^^^ variable.parameter
       testing = false
//     ^^^^^^^ - entity.name
//             ^ keyword.operator.assignment.scala
     }

     testing = (
//   ^^^^^^^ variable.parameter
       testing = false
//     ^^^^^^^ - variable.parameter
     )

     val testing = 42
//   ^^^ storage.type.stable.scala
//       ^^^^^^^ variable.parameter
   } abc
//   ^^^ - variable.parameter

   for (a <- _; (b, c @ _) ← d; val abc = e) f
// ^^^ keyword.control.flow.scala
//      ^ variable.parameter
//           ^ - keyword
//               ^ variable.parameter
//                  ^ variable.parameter
//                    ^ keyword.operator.at.scala
//                      ^ variable.language.underscore.scala
//                         ^ keyword.operator.assignment.scala
//                           ^ - variable.parameter
//                              ^^^ storage.type.stable.scala
//                                  ^^^ variable.parameter
//                                        ^ - variable.parameter
//                                           ^ - variable.parameter

   for {
     sss <- { {} }
//   ^^^ variable.parameter
     qqq <- stuff
//   ^^^ variable.parameter
   }

   for {
     back <- Traverse[Option]
//   ^^^^ variable.parameter
//           ^^^^^^^^ support.constant
//                    ^^^^^^ support.class
       .traverse[Free, Stuff](res) { r => }
//      ^^^^^^^^ - entity.name
//                            ^^^ - entity.name
//                                   ^ - entity.name
   }


  val baseSettings: Seq[Def.Setting[_]] = _
//    ^^^^^^^^^^^^ entity.name.val.scala
//                  ^^^ support.class
//                                  ^ - keyword

  for {
    r <- blah
  } yield r.copy(foo = a)
//        ^ - entity.name
//          ^^^^ - entity.name
//               ^^^ - entity.name

  {
    case foo.Bar => 42
//       ^^^ - variable
//          ^ punctuation.accessor.scala
    case Bar.foo => 42
//           ^^^ - variable
//          ^ punctuation.accessor.scala
  }

   val Foo = 42
//     ^^^ entity.name.val

   val (Foo, x) = 42
//      ^^^ support.constant.scala
//           ^ entity.name.val

{
  Set[Foo[A, A] forSome { type A }, A]
//                                  ^ support.class
}
    def foo: Int
//      ^^^ entity.name.function

// fubar
// <- source.scala comment.line.double-slash

new Foo
//  ^^^ support.class.scala

new (Foo ~> Bar)
//   ^^^ support.class.scala
//       ^^ support.type.scala
//          ^^^ support.class.scala

  class Foo(val bar: Baz) extends AnyVal
//          ^^^ storage.type.scala
//                        ^^^^^^^ keyword.declaration.scala
//                                ^^^^^^ entity.other.inherited-class.scala

  class Foo(implicit bar: Baz) extends AnyVal
//          ^^^^^^^^ storage.modifier.other
//                             ^^^^^^^ keyword.declaration.scala
//                                     ^^^^^^ entity.other.inherited-class.scala

   val Stuff(f1, v1) = ???
//     ^^^^^ support.constant.scala

new Foo(new Foo)
//      ^^^ keyword.other.scala

new Foo.Bar.Baz
//     ^ punctuation.accessor.scala
//      ^^^ support.class.scala
//         ^ punctuation.accessor.scala
//          ^^^ support.class.scala

new Foo#Bar#Baz
//     ^ punctuation.accessor.scala
//      ^^^ support.class.scala
//         ^ punctuation.accessor.scala
//          ^^^ support.class.scala

type Foo = Foo.Bar
//            ^ punctuation.accessor.scala

type Foo = Foo#Bar
//            ^ punctuation.accessor.scala

val x: OptionT[({ type λ[α] = Foo[α, Int] })#λ, String] = ???
//             ^^^^^^^^^^^^^^ comment.block
//                                ^ comment.block.empty
//                                        ^^^^ comment.block

class Foo[+A]
//        ^ keyword.operator

class Foo[-A]
//        ^ keyword.operator

class Foo[A <: Int]
//          ^^ keyword.operator

class Foo[A >: Int]
//          ^^ keyword.operator

class Foo[A <% Int]
//          ^^ keyword.operator

class Foo[A: Int]
//         ^ keyword.operator

type Foo <: Bar
//       ^^ keyword.operator
//          ^^^ support.class

type Foo >: Bar
//       ^^ keyword.operator
//          ^^^ support.class

   { a => ??? }
//   ^ variable.parameter

   { (a, b) => ??? }
//    ^ variable.parameter
//       ^ variable.parameter

   { a: Int => ??? }
//   ^ variable.parameter
//      ^^^ storage.type.primitive.scala

   { (a: Int, b: Int) => ??? }
//    ^ variable.parameter
//       ^^^ storage.type.primitive.scala
//            ^ variable.parameter
//               ^^^ storage.type.primitive.scala

   (a) => ???
//  ^ variable.parameter

   (a, b) => ???
//  ^ variable.parameter
//     ^ variable.parameter

   (a: Int) => ???
//  ^ variable.parameter
//     ^^^ storage.type.primitive.scala

   (a: Int, b: Int) => ???
//  ^ variable.parameter
//     ^^^ storage.type.primitive.scala
//          ^ variable.parameter
//             ^^^ storage.type.primitive.scala

   (a: Int, b: Int) ⇒ ???
//  ^ variable.parameter
//     ^^^ storage.type.primitive.scala
//          ^ variable.parameter
//             ^^^ storage.type.primitive.scala
//                  ^ storage.type.function.arrow

   a => ???
// ^ variable.parameter

   a: Int => ???
// ^ variable.parameter
//    ^^^ storage.type.primitive.scala

   case _ if thing =>
// ^^^^ keyword.other.declaration.scala
//           ^^^^^ - variable.parameter
//                 ^^ - storage.type.function.arrow

   a =>a
// ^ variable.parameter

   a =>42
// ^ variable.parameter
//     ^^ constant.numeric.integer.scala

  (a: Int => Boolean) => 42
//        ^^ keyword.operator.arrow.scala
//           ^^^^^^^ storage.type

  (a: Foo[A] forSome { type A }) => 42
// ^ variable.parameter
//    ^^^ support.class
//           ^^^^^^^ keyword.declaration.scala

   ()
// ^^ constant.language.scala

   Foo()
// ^^^ support.constant.scala
//    ^^ - constant.language.scala

  Foo[A]()
//      ^^ - constant.language.scala

  foo[A]()
//      ^^ - constant.language.scala

foo() bar ()
// ^^ - constant.language.scala
//        ^^ constant.language.scala

foo()()
//   ^^ - constant.language.scala

foo(())()
//  ^^ constant.language.scala
//     ^^ - constant.language.scala

   () => 42
// ^^ - constant.language.scala
//    ^^ storage.type.function.arrow

"testing /*comments*/"
//       ^^^^^^^^^^^^ string.quoted.double
//       ^^^^^^^^^^^^ - comment

   cb: ((Throwable \/ Unit) => Unit) => 42
// ^^ variable.parameter
//                 ^^ support.type.scala
//                                   ^^ storage.type.function.arrow

def foo(a: A <:< B)
//           ^^^ support.type.scala

def foo(a: A >:> B)
//           ^^^ support.type.scala

def foo(a: A =:= B)
//           ^^^ support.type.scala

def foo(a: A =:= B = null)
//                 ^ keyword.operator.assignment.scala
//                   ^^^^ constant.language.scala

def foo(a: A :: B)
//           ^^ support.type.scala

class Foo(a: A <:< B)
//             ^^^ support.type.scala

class Foo(a: A >:> B)
//             ^^^ support.type.scala

class Foo(a: A =:= B)
//             ^^^ support.type.scala

class Foo(a: A =:= B = null)
//                   ^ keyword.operator.assignment.scala
//                     ^^^^ constant.language.scala

class Foo(a: A :: B)
//             ^^ support.type.scala

import foo
// <- meta.import.scala
//     ^^^ variable.import.scala

import foo; import bar
//     ^^^ variable.import.scala
//          ^^^^^^ keyword.other.import.scala
//                 ^^^ variable.import.scala

import foo.bar
//     ^^^^^^^ variable.package.scala

import foo.{bar, bar => baz, bar=>baz}
//         ^^^^^^^^^^^^^^^^^ meta.import.selector.scala
//          ^^^ variable.import.scala
//               ^^^ variable.import.renamed-from.scala
//                   ^^ keyword.operator.arrow.scala
//                      ^^^ variable.import.renamed-to.scala
//                           ^^^ variable.import.renamed-from.scala
//                              ^^ keyword.operator.arrow.scala
//                                ^^^ variable.import.renamed-to.scala


import foo.{
   bar => bin
// ^^^ variable.import.renamed-from.scala
//        ^^^ variable.import.renamed-to.scala
}

import foo._
//         ^ variable.language.underscore.scala

import foo.{Foo => _}
//                 ^ variable.language.underscore.scala

for {} yield ()
//     ^^^^^ keyword.control.flow.scala
//           ^^ constant.language.scala

   42.bar
//   ^ - constant.numeric.scala

  baz[m.type]
//      ^^^^ keyword.other.scala

foo: m.type
//     ^^^^ keyword.other.scala

   ==
// ^^ - keyword

offset >= 0
//     ^^ - keyword

{
  case chunk #: h =>
//              ^ variable.parameter
}

val chunk #: h = ???
//           ^ entity.name.val

for {
  if things >= stuff
//   ^^^^^^ - variable.parameter
//             ^^^^^ - variable.parameter
}


for (if things >= stuff)
//      ^^^^^^ - variable.parameter
//                ^^^^^ - variable.parameter

   _
// ^ variable.language.underscore.scala

foo._1
//  ^ - variable.language.scala

foo_=
//  ^ - keyword

foo_
// ^ - variable.language

foo({ _ => () })
//    ^ variable.language.underscore.scala
//      ^^ storage.type.function.arrow

foo({ _: Unit => () })
//    ^ variable.language.underscore.scala
//            ^^ storage.type.function.arrow

  stuff: _*
//       ^^ keyword.operator.varargs.scala

  case _ @ _* =>
//         ^^ keyword.operator.varargs.scala

  val _ @ _* = things
//        ^^ keyword.operator.varargs.scala

s"testing ${things} and more!"
//          ^^^^^^ - string
//          ^^^^^^ source.scala.embedded

foo.bar
// ^ punctuation.accessor.scala

(foo, bar)
//  ^ punctuation.separator.scala

case (foo, bar) =>
//       ^ punctuation.separator.scala

val (foo, bar) = ???
//      ^ punctuation.separator.scala

foo eq bar
//  ^^ keyword.operator.word.scala

new Config()
//        ^^ - constant

val A: Foo = stuff
//  ^ entity.name.val.scala

type Maybe[A] = { type Inner = A; def x: Int }
//                                ^^ storage.type.function.scala
//                                    ^ entity.name.function.scala

   for {
// ^^^ keyword.control.flow.scala
      stuff = sequenceU.map(_.flatten) // thingy
     _ <- fooinConns.map(_.map(t => { }))
//     ^^ keyword.operator.assignment.scala
   } yield ()

new Foo with Bar with Baz
//      ^^^^ keyword.declaration.scala
//           ^^^ support.class.scala
//               ^^^^ keyword.declaration.scala
//                    ^^^ support.class.scala

type Thing = Foo with Bar with Baz
//               ^^^^ keyword.declaration.scala
//                    ^^^ support.class.scala

Foo[Foo with Bar]
//      ^^^^ keyword.declaration.scala
//           ^^^ support.class.scala

xs: Foo with Bar
//      ^^^^ keyword.declaration.scala
//           ^^^ support.class.scala

   classTag[U]
// ^^^^^ - storage.type

   s"before ${classTag[U] stuff} after"
//   ^^^^^^ string.quoted.interpolated.scala
//            ^^^^^ - storage.type
//                               ^^^^^ string.quoted.interpolated.scala

{
  case Stuff(thing, other) =>
//           ^^^^^ variable.parameter.scala
//                  ^^^^^ variable.parameter.scala
}

{
   case (x, y: Int => String) => ()
//                 ^^ keyword.operator.arrow.scala
//                    ^^^^^^ support.class.scala
}

{
   case (foo.bar, _) => ()
//           ^^^ - variable
}

val Stuff(thing, other) = ???
//        ^^^^^ entity.name.val.scala
//               ^^^^^ entity.name.val.scala

   x: List[Int] => ()
// ^ variable.parameter.scala
//              ^^ storage.type.function.arrow.scala

/** private */ class Foo
//             ^^^^^ storage.type.class

   foo
// ^^^ - comment

   /*
   /*
   test
// ^^^^ comment.block.scala
   */
   test
// ^^^^ comment.block.scala
   */
   test
// ^^^^ - comment

   /**
   /**
   test
// ^^^^ comment.block.documentation.scala
   */
   test
// ^^^^ comment.block.documentation.scala
   */
   test
// ^^^^ - comment

def <(a: Int) = 42
//  ^ entity.name.function.scala
//    ^ variable.parameter.scala

   <thing foo="42"/>
//  ^^^^^ text.xml entity.name.tag.xml
//        ^^^ text.xml entity.other.attribute-name.localname.xml
//            ^ text.xml string.quoted.double.xml punctuation.definition.string.begin.xml
//             ^^ text.xml string.quoted.double.xml
//               ^ text.xml string.quoted.double.xml punctuation.definition.string.end.xml

   <!-- not a comment -->
// ^^^^^^^^^^^^^^^^^^^^^^ - comment

   <foo bar="test" baz='test' bin={ 42 }>
// ^^^^^^^^^^^^^^^^^^^^^^^^^^^^^^^ text.xml meta.tag.xml
//                                      ^ text.xml meta.tag.xml
//                     ^ text.xml string.quoted.single.xml punctuation.definition.string.begin.xml
//                          ^ text.xml string.quoted.single.xml punctuation.definition.string.end.xml
//                                  ^^ source.scala constant.numeric.integer.scala
     {
       42 + "thing"
//     ^^^^^^^^^^^^ - text.xml
//     ^^ source.scala constant.numeric.integer.scala
//          ^^^^^^^ source.scala string.quoted.double.scala
       // comments!
//     ^^^^^^^^^^^^ source.scala comment.line.double-slash.scala

       <nested/>
//     ^^^^^^^^^ - text.xml text.xml
//     ^^^^^^^^^ text.xml meta.tag.xml
//      ^^^^^^ entity.name.tag.xml
     }

     "stuff"
//   ^^^^^^^ - string

     <!-- comments -->
//   ^^^^^^^^^^^^^^^^^ comment.block.xml

     <thing/>

     <more>
       more tags!
       /* not a comment */
//     ^^^^^^^^^^^^^^^^^^^ - comment
     </more>
   </foo>

   </thing>
// invalid.illegal.bad-closing-tag.xml

   <?xml version="1.0"?>
// ^^^^^^^^^^^^^^^^^^^^^ invalid.illegal.reserved-proc-instr.xml

   <?xml
// ^^^^^ invalid.illegal.reserved-proc-instr.xml

   <?xmll?>
// ^^^^^^^^ - invalid

   <?foo thing="false"?>
// ^^ punctuation.definition.tag.begin.xml
//   ^^^ entity.name.tag.xml
//             ^^^^^^^ string.quoted.double.xml
//                    ^^ punctuation.definition.tag.end.xml

   <!-- not a comment -->
// ^^^^^^^^^^^^^^^^^^^^^^ - comment

   <foo a="&" b="<" c=">"/>
// ^^^^^^^^^^^^^^^^^^^^^^^^ text.xml meta.tag.xml
// ^ punctuation.definition.tag.begin.xml
//         ^ invalid.illegal.bad-ampersand.xml
//               ^ invalid.illegal.missing-entity.xml
//                     ^ invalid.illegal.missing-entity.xml
//                       ^^ punctuation.definition.tag.end.xml

   <foo a="&amp;"/>
// ^^^^^^^^^^^^^^^^ text.xml meta.tag.xml
// ^ punctuation.definition.tag.begin.xml
//          ^^^ constant.character.entity.xml

   <foo>
// ^ punctuation.definition.tag.begin.xml
     &amp;
//   ^^^^^ constant.character.entity.xml - meta.tag.xml
   </foo>

class Test1
    (a: String)
//   ^ variable.parameter.scala

class Test1

    (a: String)
//   ^ - variable

class Test1
    (val a: String) {
   "string"
// ^^^^^^^^ string.quoted.double.scala
}

def test
    (arg: String) = arg
//   ^^^ variable.parameter.scala

def test
    (arg: String)
    (arg: String) = arg
//   ^^^ variable.parameter.scala

// the following test is paired together
   def foo: Map[Bar]
   def connectionMap: Unit
// ^^^ storage.type.function.scala

def foo: Map[Bar]=42
//                ^^ constant.numeric.integer.scala

   x: Foo.Bar => ()
// ^ variable.parameter.scala
//            ^^ storage.type.function.arrow.scala

   x: Foo#Bar => ()
// ^ variable.parameter.scala
//            ^^ storage.type.function.arrow.scala

    object Stuff {
      case
    }
    thing
//  ^^^^^ - variable

    s"thingy "
//   ^ punctuation.definition.string.begin.scala

   def thing(): Other
   def boo: Int
// ^^^ storage.type.function.scala
//     ^^^ entity.name.function.scala

for {
  abc = () => 42
//         ^^ storage.type.function.arrow.scala
}


for (
  abc = () => 42
//         ^^ storage.type.function.arrow.scala
)

new {
   "foo"
// ^^^^^ string.quoted.double.scala
}

def foo(a: String*, b: (Int => String)*, c: Int*): Negative*
//               ^ keyword.operator.varargs.scala
//                                    ^ keyword.operator.varargs.scala
//                                             ^ keyword.operator.varargs.scala
//                                                         ^ support.type.scala - keyword

def foo(a: Int * String): Unit
//             ^ support.type.scala - keyword

class Foo(a: String*)
//                 ^ keyword.operator.varargs.scala

class Foo(a: String* )
//                  ^ - keyword

def foo(a: String* )
//                ^ - keyword

trait AlgebraF[F[_]] { type f[x] = Algebra[F,x] }
//                     ^^^^ storage.type.scala
//                               ^ keyword.operator.assignment.scala

<<<<<<< HEAD
// annotation examples from: http://www.scala-lang.org/files/archive/spec/2.11/11-annotations.html
@deprecated("Use D", "1.0") class C { ... }
// <- meta.annotation
// ^^ variable.annotation
//            ^^ string
//                        ^ meta.annotation
//                         ^ - meta.annotation

@transient @volatile var m: Int
// ^^ variable.annotation
//          ^ variable.annotation

String @local
//     ^ punctuation.definition.annotation
//      ^^ variable.annotation

(e: @unchecked) match { ... }
//   ^^ variable.annotation
//              ^^^^^ keyword.control.flow

// more complex:
@scala.beans.BeanProperty
// <- meta.annotation
 // <- meta.annotation.identifier
//^^^^^^^^^^^^^^^^^^^^^^^ meta.annotation.identifier
//           ^^^^^^^^^^^^ variable.annotation
//    ^ punctuation.accessor

(e: Int @unchecked) match { ... }
//  ^^ storage.type.primitive
//       ^^ variable.annotation
//                  ^^^^^ keyword.control.flow

@obsolete("this class is horrible don't use it", alpha=3)
//  ^^ variable.annotation
//            ^ string
//                                                     ^ constant.numeric.integer
trait Function0[@specialized(Unit, Int, Double) T] {
//               ^^ variable.annotation
//                           ^^ storage.type.primitive
//                                              ^ support.class
//              ^ punctuation.definition.annotation
//              ^ meta.annotation
//                                            ^ meta.annotation.parameters
//                                             ^ - meta.annotation
//                               ^ punctuation.separator.arguments.annotation
  def apply: T
}

x: Foo @volatile with Bar @foo.bar @bar with Baz
//          ^^ variable.annotation
//               ^^ keyword.declaration
//                    ^^^ support.class
//                        ^^^^^ - variable.annotation
//                             ^^^ variable.annotation
//                                  ^^^ variable.annotation
//                                           ^^^ support.class
=======
   extends
// ^^^^^^^ invalid.keyword.dangling-extends.scala

   with
// ^^^^ invalid.keyword.dangling-with.scala

class Foo with Bar
//        ^^^^ invalid.keyword.with-before-extends.scala

class Foo extends Bar extends Baz
//                    ^^^^^^^ invalid.keyword.extends-after-extends.scala

class Foo extends Bar[A with B](42)
//                    ^ support.class.scala
//                      ^^^^ keyword.declaration.scala
//                           ^ support.class.scala
//                              ^^ constant.numeric.integer.scala

class Foo extends Bar { val x = 42 } with Baz
//                    ^ punctuation.section.braces.begin.scala
//                                 ^ punctuation.section.braces.end.scala
//                                   ^^^^ keyword.declaration.scala
//                                        ^^^ entity.other.inherited-class.scala

class Foo { val x = 42 } extends Bar with Baz
//        ^ punctuation.section.braces.begin.scala
//                     ^ punctuation.section.braces.end.scala
//                       ^^^^^^^ keyword.declaration.scala
//                               ^^^ entity.other.inherited-class.scala

class Foo {

// <- meta.class.body.scala
}

class Foo extends Bar {

// <- meta.class.body.scala
}

   {
// ^ punctuation.section.block.begin.scala
     // <- meta.block.scala
   }
// ^ punctuation.section.block.end.scala

   (
// ^ punctuation.section.group.begin.scala
     // <- meta.group.scala
     )
//   ^ punctuation.section.group.end.scala

   [
// ^ punctuation.definition.generic.begin.scala
     // <- meta.generic.scala
     ]
//   ^ punctuation.definition.generic.end.scala

class Foo extends Bar(42)
//                   ^ punctuation.section.parens.begin.scala
//                      ^ punctuation.section.parens.end.scala

class Foo extends (Int => String)
//                ^ punctuation.section.parens.begin.scala
//                              ^ punctuation.section.parens.end.scala

class Foo extends Bar[Int]
//                   ^ punctuation.section.brackets.begin.scala
//                       ^ punctuation.section.brackets.end.scala
>>>>>>> 7b661cd1
<|MERGE_RESOLUTION|>--- conflicted
+++ resolved
@@ -1286,7 +1286,6 @@
 //                     ^^^^ storage.type.scala
 //                               ^ keyword.operator.assignment.scala
 
-<<<<<<< HEAD
 // annotation examples from: http://www.scala-lang.org/files/archive/spec/2.11/11-annotations.html
 @deprecated("Use D", "1.0") class C { ... }
 // <- meta.annotation
@@ -1344,7 +1343,7 @@
 //                             ^^^ variable.annotation
 //                                  ^^^ variable.annotation
 //                                           ^^^ support.class
-=======
+
    extends
 // ^^^^^^^ invalid.keyword.dangling-extends.scala
 
@@ -1413,5 +1412,4 @@
 
 class Foo extends Bar[Int]
 //                   ^ punctuation.section.brackets.begin.scala
-//                       ^ punctuation.section.brackets.end.scala
->>>>>>> 7b661cd1
+//                       ^ punctuation.section.brackets.end.scala