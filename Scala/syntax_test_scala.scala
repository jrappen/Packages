--- conflicted
+++ resolved
@@ -1614,50 +1614,48 @@
 //      ^^^ entity.name.type.scala
 //          ^ keyword.operator.assignment.scala
 
-<<<<<<< HEAD
+type =?>[A] = Any
+//   ^^^ entity.name.type.scala
+
+  val x: Foo @> Bar
+//           ^^ support.type.scala
+
+val x: = 42
+//       ^^ constant.numeric.integer.scala
+
+   object Foo
+   IO
+// ^^ support.constant.scala
+
+   class Foo()
+   IO
+// ^^ support.constant.scala
+
+val foo' = 42
+//  ^^^^ entity.name.val.scala
+
+val foo'' = 42
+//  ^^^^^ entity.name.val.scala
+
+def foo' = ()
+//  ^^^^ entity.name.function.scala
+
+val ' = 42
+//  ^ - entity.name
+
+type Foo = Monad[OptionT[IO, ?]]
+//                           ^ variable.language.qmark.scala
+
+type Foo = Monad[λ[α => OptionT[IO, α]]]
+//               ^ keyword.operator.type-lambda.scala
+
+type Foo = Monad[Lambda[α => OptionT[IO, α]]]
+//               ^^^^^^ keyword.operator.type-lambda.scala
+
 import scalaz._,
    Scalaz._
 // ^^^^^^^ meta.import.scala variable.package.scala
 
 import scalaz._
    Scalaz._
-// ^^^^^^ support.constant.scala
-=======
-type =?>[A] = Any
-//   ^^^ entity.name.type.scala
-
-  val x: Foo @> Bar
-//           ^^ support.type.scala
-
-val x: = 42
-//       ^^ constant.numeric.integer.scala
-
-   object Foo
-   IO
-// ^^ support.constant.scala
-
-   class Foo()
-   IO
-// ^^ support.constant.scala
-
-val foo' = 42
-//  ^^^^ entity.name.val.scala
-
-val foo'' = 42
-//  ^^^^^ entity.name.val.scala
-
-def foo' = ()
-//  ^^^^ entity.name.function.scala
-
-val ' = 42
-//  ^ - entity.name
-
-type Foo = Monad[OptionT[IO, ?]]
-//                           ^ variable.language.qmark.scala
-
-type Foo = Monad[λ[α => OptionT[IO, α]]]
-//               ^ keyword.operator.type-lambda.scala
-
-type Foo = Monad[Lambda[α => OptionT[IO, α]]]
-//               ^^^^^^ keyword.operator.type-lambda.scala
->>>>>>> ede06129
+// ^^^^^^ support.constant.scala