// SYNTAX TEST "Packages/Scala/Scala.sublime-syntax"
// <- source.scala comment.line.double-slash.scala

package fubar
// ^^^^ keyword.control
//      ^^^^^ entity.name.namespace.header.scala

package fubar {
// ^^^^ keyword.control.scala
//      ^^^^^ entity.name.namespace.scoped.scala
// <- meta.namespace.scala
}

import fubar.{Unit, Foo}
// ^^^ keyword.other.import
// <- meta.import.scala
//     ^^^^^ variable.package.scala
//            ^^^^ variable.import.scala

def foo: Baz = 42
//^ storage.type.function.scala
//  ^^^ entity.name.function.scala
//       ^^^ support.class
//           ^ keyword.operator.assignment.scala
//             ^^ constant.numeric.integer.scala

def foo: Baz => Bar = 42
//       ^^^ support.class
//              ^^^ support.class
//                  ^ keyword.operator.assignment.scala


def foo(a: Int, b: Bar): Baz = 42
//^ storage.type.function.scala
//  ^^^ entity.name.function.scala
//      ^ variable.parameter
//         ^^^ storage.type.primitive.scala
//                 ^^^ support.class
//                       ^^^ support.class
//                           ^ keyword.operator.assignment.scala
//                             ^^ constant.numeric.integer.scala

   def +(a: Int)
// ^^^ storage.type.function.scala
//     ^ entity.name.function.scala

   def `this is a test`(a: Int)
// ^^^ storage.type.function.scala
//     ^^^^^^^^^^^^^^^^ entity.name.function.scala

   def ::(a: Int)
// ^^^ storage.type.function.scala
//     ^^ entity.name.function.scala

   def foo_+(a: Int)
// ^^^ storage.type.function.scala
//     ^^^^^ entity.name.function.scala

   def foo_2(a: Int)
// ^^^ storage.type.function.scala
//     ^^^^^ entity.name.function.scala

   def foo42_+(a: Int)
// ^^^ storage.type.function.scala
//     ^^^^^^^ entity.name.function.scala

   def __many_underscores__+(a: Int)
// ^^^ storage.type.function.scala
//     ^^^^^^^^^^^^^^^^^^^^^ entity.name.function.scala

   def foo42_+_abc(a: Int)
// ^^^ storage.type.function.scala
//     ^^^^^^^ entity.name.function.scala
//            ^^^^ - entity.name.function

   def +_foo()
//      ^^^^ - entity.name.function

   def foo[A]
// ^^^ storage.type.function.scala
//     ^^^ entity.name.function.scala
//         ^ support.class

   def foo(implicit bar: Int): Unit
//         ^^^^^^^^ storage.modifier.other

   val foo: Unit
// ^^^ storage.type.stable.scala
//     ^^^ entity.name.val
//          ^^^^ storage.type.primitive.scala

   var foo: Unit
// ^^^ storage.type.volatile.scala
//     ^^^ entity.name.var
//          ^^^^ storage.type.primitive.scala

   class Foo[A](a: Bar) extends Baz with Bin
// ^^^^^^^^^ meta.class.identifier.scala
//    ^^ storage.type.class.scala
//       ^^^ entity.name.class
//           ^ support.class
//              ^ variable.parameter
//                 ^^^ support.class
//                      ^^^^^^^ keyword.declaration.scala
//                              ^^^ entity.other.inherited-class.scala
//                                  ^^^^ keyword.declaration.scala
//                                       ^^^ entity.other.inherited-class.scala

   class Foo private[this] (a: Int)(b: String)
//           ^^^^^^^ storage.modifier.access
//                   ^^^^ variable.language.scala
//                          ^ variable.parameter
//                                  ^ variable.parameter

class Foo(x: Int = 42)
//               ^ - support
//               ^ keyword.operator.assignment.scala
//                 ^^ constant.numeric

def foo(x: Int = 42)
//             ^ - support
//             ^ keyword.operator.assignment.scala
//               ^^ constant.numeric

trait Foo
// ^^ storage.type.class.scala
//    ^^^ entity.name.class

object Foo
// ^^^ storage.type.class.scala
//     ^^^ entity.name.class

   type Foo = Bar
// ^^^^ storage.type.scala
//      ^^^ entity.name.type.scala
//          ^ keyword.operator.assignment.scala
//            ^^^ support.class.scala

   type Foo = Bar => Baz
// ^^^^ storage.type.scala
//      ^^^ entity.name.type.scala
//          ^ keyword.operator.assignment.scala
//            ^^^ support.class.scala
//                   ^^^ support.class.scala


  type Foo[A, B, C] = Bar
//         ^ support.class
//            ^ support.class
//               ^ support.class
//                  ^ keyword.operator.assignment.scala

type Foo = Bar {
  def baz: Int
//    ^^^ entity.name.function
}

type Foo = Bar[A] forSome { type A }
//                ^^^^^^^ keyword.declaration.scala

   type Foo
   Bar
// ^^^ support.constant

   42
// ^^ constant.numeric.integer.scala

   .421
// ^^^^ constant.numeric.float.scala

   42D
// ^^^ constant.numeric.float.scala

   42d
// ^^^ constant.numeric.float.scala

   42F
// ^^^ constant.numeric.float.scala

   42f
// ^^^ constant.numeric.float.scala

   42L
// ^^^ constant.numeric.integer.scala

   42l
// ^^^ constant.numeric.integer.scala

   0x0aF9123
// ^^^^^^^^^ constant.numeric.hex.scala

   0.045e-2
// ^^^^^^^^ constant.numeric.float.scala

   'a'
// ^^^ constant.character.literal.scala

   '\u1221'
// ^^^^^^^^ constant.character.literal.scala

   true
// ^^^^ constant.language.scala

   false
// ^^^^^ constant.language.scala

   null
// ^^^^ constant.language.scala

   Nil
// ^^^ support.constant.scala

   None
// ^^^^ support.constant.scala

   this
// ^^^^ variable.language.scala

   super
// ^^^^^ variable.language.scala

   "testing"
// ^ punctuation.definition.string.begin.scala
// ^^^^^^^^^ string.quoted.double.scala
//         ^ punctuation.definition.string.end.scala

  "escaped chars: \u1221 \125 \n"
//                ^^^^^^ constant.character.escape.scala
//                        ^^^ constant.character.escape.scala
//                            ^^ constant.character.escape.scala

  "bad escaping: \p"
//               ^ invalid.illegal.lone-escape.scala

  """escaped in triple: \u1221 \125 \n"""
//^^^ punctuation.definition.string.begin.scala
//                      ^^^^^^ constant.character.escape.scala
//                             ^^^ - constant.character.escape.scala
//                                  ^^ - constant.character.escape.scala
//                                    ^^^ punctuation.definition.string.end.scala

   """testing"""
// ^^^^^^^^^^^^^ string.quoted.triple.scala

   s"testing $a ${42}"
// ^^^^^^^^^ string.quoted.interpolated.scala
// ^ support.function
//           ^^ variable.other
//              ^^ punctuation.definition.expression
//                ^^ constant.numeric.integer.scala
//                  ^ punctuation.definition.expression

   s"""testing $a ${42}"""
// ^^^^^^^^^^^ string.quoted.triple.interpolated.scala
// ^ support.function
//             ^^ variable.other
//                ^^ punctuation.definition.expression
//                  ^^ constant.numeric.integer.scala
//                    ^ punctuation.definition.expression
//                     ^^^ string.quoted.triple.interpolated.scala

   f"formatted: x: $x%+,.3f ca"
// ^ support.function
//                  ^ variable.other.scala
//                   ^^^^^^ constant.other.formatting.scala

   f"formatted: date: $x%T "
// ^ support.function
//                    ^ variable.other.scala
//                      ^^ constant.other.formatting.scala

   Unit
// ^^^^ storage.type.primitive.scala

   Byte
// ^^^^ storage.type.primitive.scala

   Short
// ^^^^^ storage.type.primitive.scala

   Int
// ^^^ storage.type.primitive.scala

   Long
// ^^^^ storage.type.primitive.scala

   Float
// ^^^^^ storage.type.primitive.scala

   Double
// ^^^^^^ storage.type.primitive.scala

   Boolean
// ^^^^^^^ storage.type.primitive.scala

   String
// ^^^^^^ support.constant

   // this is a comment
// ^^^^^^^^^^^^^^^^^^^^ comment.line.double-slash.scala

/*
// <- comment.block.scala
*/

/**
// <- comment.block.documentation.scala
*/

  /**/0xff
//^^^^ comment.block.empty.scala
//    ^^^^ - comment

   if
// ^^ keyword.control.flow.scala

   else
// ^^^^ keyword.control.flow.scala

   do
// ^^ keyword.control.flow.scala

   while
// ^^^^^ keyword.control.flow.scala

   for
// ^^^ keyword.control.flow.scala

   yield
// ^^^^^ keyword.control.flow.scala

   match
// ^^^^^ keyword.control.flow.scala

{
   case =>
// ^^^^ keyword.other.declaration.scala
}

   macro
// ^^^^^ keyword.other.scala

   type
// ^^^^ storage.type.scala

   return
// ^^^^^^ keyword.control.flow.jump.scala

   throw
// ^^^^^ keyword.control.flow.jump.scala

   catch
// ^^^^^ keyword.control.exception.scala

   finally
// ^^^^^^^ keyword.control.exception.scala

   ???
// ^^^ keyword.other.scala

   try
// ^^^ keyword.control.exception.scala

   forSome
// ^^^^^^^ keyword.declaration.scala

   new
// ^^^ keyword.other.scala

   extends
// ^^^^^^^ invalid.keyword.dangling-extends.scala

   with
// ^^^^ invalid.keyword.dangling-with.scala

   class
// ^^^^^ storage.type.class.scala

   trait
// ^^^^^ storage.type.class.scala

   object
// ^^^^^^ storage.type.class.scala

   def
// ^^^ storage.type.function.scala

   val
// ^^^ storage.type.stable.scala

   var
// ^^^ storage.type.volatile.scala

   import
// ^^^^^^ keyword.other.import.scala

   package
// ^^^^^^^ keyword.control.scala

   private
// ^^^^^^^ storage.modifier.access

   protected
// ^^^^^^^^^ storage.modifier.access

   abstract
// ^^^^^^^^ storage.modifier.other

   final
// ^^^^^ storage.modifier.other

   lazy
// ^^^^ storage.modifier.other

   sealed
// ^^^^^^ storage.modifier.other

   implicit
// ^^^^^^^^ storage.modifier.other

   override
// ^^^^^^^^ storage.modifier.other

   a :: b :: Nil
// ^^^^^^^^^ source.scala
//           ^^^ support.constant.scala

  (a :: b :: Nil)
// ^^^^^^^^^ source.scala
//           ^^^ support.constant.scala

   a: Int
// ^^ source.scala
//    ^^^ storage.type.primitive.scala

  (a: Int)
// ^ source.scala
//    ^^^ storage.type.primitive.scala

   a: Foo
//    ^^^ support.class

{
   case (abc: Foo, cba @ _) =>
// ^^^^ keyword.other.declaration.scala
//       ^^^ variable.parameter
//            ^^^ support.class
//                 ^^^ variable.parameter
//                       ^ variable.language.underscore.scala
//                          ^^ keyword.operator.arrow.scala

   case abc @ `abc` =>
//      ^^^ variable.parameter
//          ^ keyword.operator.at.scala
//            ^ punctuation.definition.identifier.scala
//                ^ punctuation.definition.identifier.scala
//                  ^^ keyword.operator.arrow.scala
//            ^^^^^ - variable.parameter

   case foo: (Int => Boolean) :: _ =>
//                               ^ variable.language.underscore.scala

   case /* testing */ =>
//      ^^^^^^^^^^^^^ comment.block.scala

   case // testing
//      ^^^^^^^^^^ comment.line.double-slash.scala
   =>

   case 42 =>
//      ^^ constant.numeric.integer.scala

   case 'a' =>
//      ^^^ constant.character.literal.scala

   case 'foo =>
//      ^^^^ constant.other.symbol

   case "foo" =>
//      ^^^^^ string.quoted.double.scala

   case """foo""" =>
//      ^^^^^^^^^ string.quoted.triple.scala

   case q"""..$foo""" =>
//      ^^^^^^ string.quoted.triple.interpolated.scala
//            ^^^^ variable.other
//                ^^^ string.quoted.triple.interpolated.scala

   case <foo/> =>
//      ^^^^^^ text.xml
//       ^^^ entity.name.tag

   case true =>
//      ^^^ constant.language.scala

   case _ ⇒ _
//          ^ - keyword

   case _ if stuff =>
//        ^^ keyword.control.flow.scala
//           ^^^^^ - entity.name
}

   val abc @ `abc`
// ^^^ storage.type.stable.scala
//     ^^^ entity.name.val
//         ^ keyword.operator.at.scala
//           ^ punctuation.definition.identifier.scala
//               ^ punctuation.definition.identifier.scala
//           ^^^^^ - entity.name

   _
// ^ - keyword

   val ble @ `abc` = _
// ^^^ storage.type.stable.scala
//     ^^^ entity.name.val
//         ^ keyword.operator.at.scala
//           ^^^^^ - entity.name
//                 ^ keyword.operator.assignment.scala
//                   ^ - keyword

   case object Thingy extends Other
// ^^^^ storage.type.class.scala
//      ^^^^^^ storage.type.class.scala
//             ^^^^^^ entity.name.class.scala
//                    ^^^^^^^ keyword.declaration.scala
//                            ^^^^^ entity.other.inherited-class.scala

   case object Thingy extends (Foo => Bar)
// ^^^^ storage.type.class.scala
//      ^^^^^^ storage.type.class.scala
//             ^^^^^^ entity.name.class.scala
//                    ^^^^^^^ keyword.declaration.scala
//                             ^^^ support.class

{
   case class
// ^^^^ storage.type.class.scala
//      ^^^^^ storage.type.class.scala
}

   case class Thingy(abc: Int) extends Other
// ^^^^^^^^^^^^^^^^^ meta.class.identifier.scala
// ^^^^ storage.type.class.scala
//      ^^^^^ storage.type.class.scala
//            ^^^^^^ entity.name.class.scala
//                   ^^^ variable.parameter
//                             ^^^^^^^ keyword.declaration.scala
//                                     ^^^^^ entity.other.inherited-class.scala
//

   for {
// ^^^ keyword.control.flow.scala

     a <- _
//   ^ variable.parameter
//     ^^ keyword.operator.assignment.scala
//        ^ - keyword

     a ← _
//   ^ variable.parameter
//     ^ keyword.operator.assignment.scala
//       ^ - entity.name

     (b, c @ _) <- _
//    ^ variable.parameter
//       ^ variable.parameter
//         ^ keyword.operator.at.scala
//           ^ variable.language.underscore.scala
//              ^^ keyword.operator.assignment.scala
//                 ^ - keyword
       _
//     ^ - entity.name

     testing = _
//   ^^^^^^^ variable.parameter
//           ^ keyword.operator.assignment.scala
//             ^ - variable.operator.scala

     testing = {
//   ^^^^^^^ variable.parameter
       testing = false
//     ^^^^^^^ - entity.name
//             ^ keyword.operator.assignment.scala
     }

     testing = (
//   ^^^^^^^ variable.parameter
       testing = false
//     ^^^^^^^ - variable.parameter
     )

     val testing = 42
//   ^^^ storage.type.stable.scala
//       ^^^^^^^ variable.parameter
   } abc
//   ^^^ - variable.parameter

   for (a <- _; (b, c @ _) ← d; val abc = e) f
// ^^^ keyword.control.flow.scala
//      ^ variable.parameter
//           ^ - keyword
//               ^ variable.parameter
//                  ^ variable.parameter
//                    ^ keyword.operator.at.scala
//                      ^ variable.language.underscore.scala
//                         ^ keyword.operator.assignment.scala
//                           ^ - variable.parameter
//                              ^^^ storage.type.stable.scala
//                                  ^^^ variable.parameter
//                                        ^ - variable.parameter
//                                           ^ - variable.parameter

   for {
     sss <- { {} }
//   ^^^ variable.parameter
     qqq <- stuff
//   ^^^ variable.parameter
   }

   for {
     back <- Traverse[Option]
//   ^^^^ variable.parameter
//           ^^^^^^^^ support.constant
//                    ^^^^^^ support.class
       .traverse[Free, Stuff](res) { r => }
//      ^^^^^^^^ - entity.name
//                            ^^^ - entity.name
//                                   ^ - entity.name
   }


  val baseSettings: Seq[Def.Setting[_]] = _
//    ^^^^^^^^^^^^ entity.name.val.scala
//                  ^^^ support.class
//                                  ^ - keyword

  for {
    r <- blah
  } yield r.copy(foo = a)
//        ^ - entity.name
//          ^^^^ - entity.name
//               ^^^ - entity.name

  {
    case foo.Bar => 42
//       ^^^ - variable
//          ^ punctuation.accessor.scala
    case Bar.foo => 42
//           ^^^ - variable
//          ^ punctuation.accessor.scala
  }

   val Foo = 42
//     ^^^ entity.name.val

   val (Foo, x) = 42
//      ^^^ support.constant.scala
//           ^ entity.name.val

{
  Set[Foo[A, A] forSome { type A }, A]
//                                  ^ support.class
}
    def foo: Int
//      ^^^ entity.name.function

// fubar
// <- source.scala comment.line.double-slash

new Foo
//  ^^^ support.class.scala

new (Foo ~> Bar)
//   ^^^ support.class.scala
//       ^^ support.type.scala
//          ^^^ support.class.scala

  class Foo(val bar: Baz) extends AnyVal
//          ^^^ storage.type.scala
//                        ^^^^^^^ keyword.declaration.scala
//                                ^^^^^^ entity.other.inherited-class.scala

  class Foo(implicit bar: Baz) extends AnyVal
//          ^^^^^^^^ storage.modifier.other
//                             ^^^^^^^ keyword.declaration.scala
//                                     ^^^^^^ entity.other.inherited-class.scala

   val Stuff(f1, v1) = ???
//     ^^^^^ support.constant.scala

new Foo(new Foo)
//      ^^^ keyword.other.scala

new Foo.Bar.Baz
//     ^ punctuation.accessor.scala
//      ^^^ support.class.scala
//         ^ punctuation.accessor.scala
//          ^^^ support.class.scala

new Foo#Bar#Baz
//     ^ punctuation.accessor.scala
//      ^^^ support.class.scala
//         ^ punctuation.accessor.scala
//          ^^^ support.class.scala

type Foo = Foo.Bar
//            ^ punctuation.accessor.scala

type Foo = Foo#Bar
//            ^ punctuation.accessor.scala

class Foo[+A]
//        ^ keyword.operator

class Foo[-A]
//        ^ keyword.operator

class Foo[A <: Int]
//          ^^ keyword.operator

class Foo[A >: Int]
//          ^^ keyword.operator

class Foo[A <% Int]
//          ^^ keyword.operator

class Foo[A: Int]
//         ^ keyword.operator

type Foo <: Bar
//       ^^ keyword.operator
//          ^^^ support.class

type Foo >: Bar
//       ^^ keyword.operator
//          ^^^ support.class

   { a => ??? }
//   ^ variable.parameter

   { (a, b) => ??? }
//    ^ variable.parameter
//       ^ variable.parameter

   { a: Int => ??? }
//   ^ variable.parameter
//      ^^^ storage.type.primitive.scala

   { (a: Int, b: Int) => ??? }
//    ^ variable.parameter
//       ^^^ storage.type.primitive.scala
//            ^ variable.parameter
//               ^^^ storage.type.primitive.scala

   (a) => ???
//  ^ variable.parameter

   (a, b) => ???
//  ^ variable.parameter
//     ^ variable.parameter

   (a: Int) => ???
//  ^ variable.parameter
//     ^^^ storage.type.primitive.scala

   (a: Int, b: Int) => ???
//  ^ variable.parameter
//     ^^^ storage.type.primitive.scala
//          ^ variable.parameter
//             ^^^ storage.type.primitive.scala

   (a: Int, b: Int) ⇒ ???
//  ^ variable.parameter
//     ^^^ storage.type.primitive.scala
//          ^ variable.parameter
//             ^^^ storage.type.primitive.scala
//                  ^ storage.type.function.arrow

   a => ???
// ^ variable.parameter

   a: Int => ???
// ^ variable.parameter
//    ^^^ storage.type.primitive.scala

{
   case _ if thing =>
// ^^^^ keyword.other.declaration.scala
//           ^^^^^ - variable.parameter
//                 ^^ - storage.type.function.arrow
}

   a =>a
// ^ variable.parameter

   a =>42
// ^ variable.parameter
//     ^^ constant.numeric.integer.scala

  (a: Int => Boolean) => 42
//        ^^ keyword.operator.arrow.scala
//           ^^^^^^^ storage.type

  (a: Foo[A] forSome { type A }) => 42
// ^ variable.parameter
//    ^^^ support.class
//           ^^^^^^^ keyword.declaration.scala

   ()
// ^^ constant.language.scala

   Foo()
// ^^^ support.constant.scala
//    ^^ - constant.language.scala

  Foo[A]()
//      ^^ - constant.language.scala

  foo[A]()
//      ^^ - constant.language.scala

foo() bar ()
// ^^ - constant.language.scala
//        ^^ constant.language.scala

foo()()
//   ^^ - constant.language.scala

foo(())()
//  ^^ constant.language.scala
//     ^^ - constant.language.scala

   () => 42
// ^^ - constant.language.scala
//    ^^ storage.type.function.arrow

"testing /*comments*/"
//       ^^^^^^^^^^^^ string.quoted.double
//       ^^^^^^^^^^^^ - comment

   cb: ((Throwable \/ Unit) => Unit) => 42
// ^^ variable.parameter
//                 ^^ support.type.scala
//                                   ^^ storage.type.function.arrow

def foo(a: A <:< B)
//           ^^^ support.type.scala

def foo(a: A >:> B)
//           ^^^ support.type.scala

def foo(a: A =:= B)
//           ^^^ support.type.scala

def foo(a: A =:= B = null)
//                 ^ keyword.operator.assignment.scala
//                   ^^^^ constant.language.scala

def foo(a: A :: B)
//           ^^ support.type.scala

class Foo(a: A <:< B)
//             ^^^ support.type.scala

class Foo(a: A >:> B)
//             ^^^ support.type.scala

class Foo(a: A =:= B)
//             ^^^ support.type.scala

class Foo(a: A =:= B = null)
//                   ^ keyword.operator.assignment.scala
//                     ^^^^ constant.language.scala

class Foo(a: A :: B)
//             ^^ support.type.scala

import foo
// <- meta.import.scala
//     ^^^ variable.import.scala

import foo; import bar
//     ^^^ variable.import.scala
//          ^^^^^^ keyword.other.import.scala
//                 ^^^ variable.import.scala

import foo.bar
//     ^^^^^^^ variable.package.scala

import foo.{bar, bar => baz, bar=>baz}
//         ^^^^^^^^^^^^^^^^^ meta.import.selector.scala
//          ^^^ variable.import.scala
//               ^^^ variable.import.renamed-from.scala
//                   ^^ keyword.operator.arrow.scala
//                      ^^^ variable.import.renamed-to.scala
//                           ^^^ variable.import.renamed-from.scala
//                              ^^ keyword.operator.arrow.scala
//                                ^^^ variable.import.renamed-to.scala


import foo.{
   bar => bin
// ^^^ variable.import.renamed-from.scala
//        ^^^ variable.import.renamed-to.scala
}

import foo._
//         ^ variable.language.underscore.scala

import foo.{Foo => _}
//                 ^ variable.language.underscore.scala

for {} yield ()
//     ^^^^^ keyword.control.flow.scala
//           ^^ constant.language.scala

   42.bar
//   ^ - constant.numeric.scala

  baz[m.type]
//      ^^^^ keyword.other.scala

foo: m.type
//     ^^^^ keyword.other.scala

   ==
// ^^ - keyword

offset >= 0
//     ^^ - keyword

{
  case chunk #: h =>
//              ^ variable.parameter
}

val chunk #: h = ???
//           ^ entity.name.val

for {
  if things >= stuff
//   ^^^^^^ - variable.parameter
//             ^^^^^ - variable.parameter
}


for (if things >= stuff)
//      ^^^^^^ - variable.parameter
//                ^^^^^ - variable.parameter

   _
// ^ variable.language.underscore.scala

foo._1
//  ^ - variable.language.scala

foo_=
//  ^ - keyword

foo_
// ^ - variable.language

foo({ _ => () })
//    ^ variable.language.underscore.scala
//      ^^ storage.type.function.arrow

foo({ _: Unit => () })
//    ^ variable.language.underscore.scala
//            ^^ storage.type.function.arrow

  stuff: _*
//       ^^ keyword.operator.varargs.scala

{
  case _ @ _* =>
//         ^^ keyword.operator.varargs.scala
}

  val _ @ _* = things
//        ^^ keyword.operator.varargs.scala

s"testing ${things} and more!"
//          ^^^^^^ - string
//          ^^^^^^ source.scala.embedded

foo.bar
// ^ punctuation.accessor.scala

(foo, bar)
//  ^ punctuation.separator.scala

{
case (foo, bar) =>
//       ^ punctuation.separator.scala
}

val (foo, bar) = ???
//      ^ punctuation.separator.scala

foo eq bar
//  ^^ keyword.operator.word.scala

new Config()
//        ^^ - constant

val A: Foo = stuff
//  ^ entity.name.val.scala

type Maybe[A] = { type Inner = A; def x: Int }
//                                ^^ storage.type.function.scala
//                                    ^ entity.name.function.scala

   for {
// ^^^ keyword.control.flow.scala
      stuff = sequenceU.map(_.flatten) // thingy
     _ <- fooinConns.map(_.map(t => { }))
//     ^^ keyword.operator.assignment.scala
   } yield ()

new Foo with Bar with Baz
//      ^^^^ keyword.declaration.scala
//           ^^^ support.class.scala
//               ^^^^ keyword.declaration.scala
//                    ^^^ support.class.scala

type Thing = Foo with Bar with Baz
//               ^^^^ keyword.declaration.scala
//                    ^^^ support.class.scala

Foo[Foo with Bar]
//      ^^^^ keyword.declaration.scala
//           ^^^ support.class.scala

xs: Foo with Bar
//      ^^^^ keyword.declaration.scala
//           ^^^ support.class.scala

   classTag[U]
// ^^^^^ - storage.type

   s"before ${classTag[U] stuff} after"
//   ^^^^^^ string.quoted.interpolated.scala
//            ^^^^^ - storage.type
//                               ^^^^^ string.quoted.interpolated.scala

{
  case Stuff(thing, other) =>
//           ^^^^^ variable.parameter.scala
//                  ^^^^^ variable.parameter.scala
}

{
   case (x, y: Int => String) => ()
//                 ^^ keyword.operator.arrow.scala
//                    ^^^^^^ support.class.scala
}

{
   case (foo.bar, _) => ()
//           ^^^ - variable
}

val Stuff(thing, other) = ???
//        ^^^^^ entity.name.val.scala
//               ^^^^^ entity.name.val.scala

   x: List[Int] => ()
// ^ variable.parameter.scala
//              ^^ storage.type.function.arrow.scala

/** private */ class Foo
//             ^^^^^ storage.type.class

   foo
// ^^^ - comment

   /*
   /*
   test
// ^^^^ comment.block.scala
   */
   test
// ^^^^ comment.block.scala
   */
   test
// ^^^^ - comment

   /**
   /**
   test
// ^^^^ comment.block.documentation.scala
   */
   test
// ^^^^ comment.block.documentation.scala
   */
   test
// ^^^^ - comment

def <(a: Int) = 42
//  ^ entity.name.function.scala
//    ^ variable.parameter.scala

   <thing foo="42"/>
//  ^^^^^ text.xml entity.name.tag.xml
//        ^^^ text.xml entity.other.attribute-name.localname.xml
//            ^ text.xml string.quoted.double.xml punctuation.definition.string.begin.xml
//             ^^ text.xml string.quoted.double.xml
//               ^ text.xml string.quoted.double.xml punctuation.definition.string.end.xml

   <!-- not a comment -->
// ^^^^^^^^^^^^^^^^^^^^^^ - comment

   <foo bar="test" baz='test' bin={ 42 }>
// ^^^^^^^^^^^^^^^^^^^^^^^^^^^^^^^ text.xml meta.tag.xml
//                                      ^ text.xml meta.tag.xml
//                     ^ text.xml string.quoted.single.xml punctuation.definition.string.begin.xml
//                          ^ text.xml string.quoted.single.xml punctuation.definition.string.end.xml
//                                  ^^ source.scala constant.numeric.integer.scala
     {
       42 + "thing"
//     ^^^^^^^^^^^^ - text.xml
//     ^^ source.scala constant.numeric.integer.scala
//          ^^^^^^^ source.scala string.quoted.double.scala
       // comments!
//     ^^^^^^^^^^^^ source.scala comment.line.double-slash.scala

       <nested/>
//     ^^^^^^^^^ - text.xml text.xml
//     ^^^^^^^^^ text.xml meta.tag.xml
//      ^^^^^^ entity.name.tag.xml
     }

     "stuff"
//   ^^^^^^^ - string

     <!-- comments -->
//   ^^^^^^^^^^^^^^^^^ comment.block.xml

     <thing/>

     <more>
       more tags!
       /* not a comment */
//     ^^^^^^^^^^^^^^^^^^^ - comment
     </more>
   </foo>

   </thing>
// invalid.illegal.bad-closing-tag.xml

   <?xml version="1.0"?>
// ^^^^^^^^^^^^^^^^^^^^^ invalid.illegal.reserved-proc-instr.xml

   <?xml
// ^^^^^ invalid.illegal.reserved-proc-instr.xml

   <?xmll?>
// ^^^^^^^^ - invalid

   <?foo thing="false"?>
// ^^ punctuation.definition.tag.begin.xml
//   ^^^ entity.name.tag.xml
//             ^^^^^^^ string.quoted.double.xml
//                    ^^ punctuation.definition.tag.end.xml

   <!-- not a comment -->
// ^^^^^^^^^^^^^^^^^^^^^^ - comment

   <foo a="&" b="<" c=">"/>
// ^^^^^^^^^^^^^^^^^^^^^^^^ text.xml meta.tag.xml
// ^ punctuation.definition.tag.begin.xml
//         ^ invalid.illegal.bad-ampersand.xml
//               ^ invalid.illegal.missing-entity.xml
//                     ^ invalid.illegal.missing-entity.xml
//                       ^^ punctuation.definition.tag.end.xml

   <foo a="&amp;"/>
// ^^^^^^^^^^^^^^^^ text.xml meta.tag.xml
// ^ punctuation.definition.tag.begin.xml
//          ^^^ constant.character.entity.xml

   <foo>
// ^ punctuation.definition.tag.begin.xml
     &amp;
//   ^^^^^ constant.character.entity.xml - meta.tag.xml
   </foo>

class Test1
    (a: String)
//   ^ variable.parameter.scala

class Test1

    (a: String)
//   ^ - variable

class Test1
    (val a: String) {
   "string"
// ^^^^^^^^ string.quoted.double.scala
}

def test
    (arg: String) = arg
//   ^^^ variable.parameter.scala

def test
    (arg: String)
    (arg: String) = arg
//   ^^^ variable.parameter.scala

// the following test is paired together
   def foo: Map[Bar]
   def connectionMap: Unit
// ^^^ storage.type.function.scala

def foo: Map[Bar]=42
//                ^^ constant.numeric.integer.scala

   x: Foo.Bar => ()
// ^ variable.parameter.scala
//            ^^ storage.type.function.arrow.scala

   x: Foo#Bar => ()
// ^ variable.parameter.scala
//            ^^ storage.type.function.arrow.scala

    object Stuff {
      case
    }
    thing
//  ^^^^^ - variable

    s"thingy "
//   ^ punctuation.definition.string.begin.scala

   def thing(): Other
   def boo: Int
// ^^^ storage.type.function.scala
//     ^^^ entity.name.function.scala

for {
  abc = () => 42
//         ^^ storage.type.function.arrow.scala
}


for (
  abc = () => 42
//         ^^ storage.type.function.arrow.scala
)

new {
   "foo"
// ^^^^^ string.quoted.double.scala
}

def foo(a: String*, b: (Int => String)*, c: Int*): Negative*
//               ^ keyword.operator.varargs.scala
//                                    ^ keyword.operator.varargs.scala
//                                             ^ keyword.operator.varargs.scala
//                                                         ^ support.type.scala - keyword

def foo(a: Int * String): Unit
//             ^ support.type.scala - keyword

class Foo(a: String*)
//                 ^ keyword.operator.varargs.scala

class Foo(a: String* )
//                  ^ - keyword

def foo(a: String* )
//                ^ - keyword

trait AlgebraF[F[_]] { type f[x] = Algebra[F,x] }
//                     ^^^^ storage.type.scala
//                               ^ keyword.operator.assignment.scala

// annotation examples from: http://www.scala-lang.org/files/archive/spec/2.11/11-annotations.html
@deprecated("Use D", "1.0") class C { ... }
// <- meta.annotation
// ^^ variable.annotation
//            ^^ string
//                        ^ meta.annotation
//                         ^ - meta.annotation

@transient @volatile var m: Int
// ^^ variable.annotation
//          ^ variable.annotation

String @local
//     ^ punctuation.definition.annotation
//      ^^ variable.annotation

(e: @unchecked) match { ... }
//   ^^ variable.annotation
//              ^^^^^ keyword.control.flow

// more complex:
@scala.beans.BeanProperty
// <- meta.annotation
 // <- meta.annotation.identifier
//^^^^^^^^^^^^^^^^^^^^^^^ meta.annotation.identifier
//           ^^^^^^^^^^^^ variable.annotation
//    ^ punctuation.accessor

(e: Int @unchecked) match { ... }
//  ^^ storage.type.primitive
//       ^^ variable.annotation
//                  ^^^^^ keyword.control.flow

@obsolete("this class is horrible don't use it", alpha=3)
//  ^^ variable.annotation
//            ^ string
//                                                     ^ constant.numeric.integer
trait Function0[@specialized(Unit, Int, Double) T] {
//               ^^ variable.annotation
//                           ^^ storage.type.primitive
//                                              ^ support.class
//              ^ punctuation.definition.annotation
//              ^ meta.annotation
//                                            ^ meta.annotation.parameters
//                                             ^ - meta.annotation
//                               ^ punctuation.separator.arguments.annotation
  def apply: T
}

x: Foo @volatile with Bar @foo.bar @bar with Baz
//          ^^ variable.annotation
//               ^^ keyword.declaration
//                    ^^^ support.class
//                        ^^^^^ - variable.annotation
//                             ^^^ variable.annotation
//                                  ^^^ variable.annotation
//                                           ^^^ support.class

   extends
// ^^^^^^^ invalid.keyword.dangling-extends.scala

   with
// ^^^^ invalid.keyword.dangling-with.scala

class Foo with Bar
//        ^^^^ invalid.keyword.with-before-extends.scala

class Foo extends Bar extends Baz
//                    ^^^^^^^ invalid.keyword.extends-after-extends.scala

class Foo extends Bar[A with B](42)
//                    ^ support.class.scala
//                      ^^^^ keyword.declaration.scala
//                           ^ support.class.scala
//                              ^^ constant.numeric.integer.scala

class Foo extends Bar { val x = 42 } with Baz
//                    ^ punctuation.section.braces.begin.scala
//                                 ^ punctuation.section.braces.end.scala
//                                   ^^^^ keyword.declaration.scala
//                                        ^^^ entity.other.inherited-class.scala

class Foo { val x = 42 } extends Bar with Baz
//        ^ punctuation.section.braces.begin.scala
//                     ^ punctuation.section.braces.end.scala
//                       ^^^^^^^ keyword.declaration.scala
//                               ^^^ entity.other.inherited-class.scala

class Foo {

// <- meta.class.body.scala
}

class Foo extends Bar {

// <- meta.class.body.scala
}

   {
// ^ punctuation.section.block.begin.scala
     // <- meta.block.scala
   }
// ^ punctuation.section.block.end.scala

   (
// ^ punctuation.section.group.begin.scala
     // <- meta.group.scala
     )
//   ^ punctuation.section.group.end.scala

   [
// ^ punctuation.definition.generic.begin.scala
     // <- meta.generic.scala
     ]
//   ^ punctuation.definition.generic.end.scala

class Foo extends Bar(42)
//                   ^ punctuation.section.parens.begin.scala
//                      ^ punctuation.section.parens.end.scala

class Foo extends (Int => String)
//                ^ punctuation.section.parens.begin.scala
//                              ^ punctuation.section.parens.end.scala

class Foo extends Bar[Int]
//                   ^ punctuation.section.brackets.begin.scala
//                       ^ punctuation.section.brackets.end.scala

   object Underscore_
// ^^^^^^ storage.type.class.scala
//        ^^^^^^^^^^^ entity.name.class.scala

match {
  case _
//^^^^ - meta.pattern
//     ^ meta.pattern.scala
   => 42
// ^^ - meta.block.case.first
// ^^ - meta.pattern
//    ^^ meta.block.case.first.scala
{

  // <- - meta.block.case
}

  case _ => 42
//       ^^ - meta.block.case.non-first
//       ^^ - meta.pattern
//          ^^ meta.block.case.non-first.scala

  case _ => 42
//       ^^ - meta.block.case.non-first
//          ^^ meta.block.case.non-first.scala
}

class Foo
    extends Bar
//  ^^^^^^^ keyword.declaration.scala
//          ^^^ entity.other.inherited-class.scala

class Foo extends Bar
    with Baz
//  ^^^^ keyword.declaration.scala
//       ^^^ entity.other.inherited-class.scala

class Foo extends Bar
    with Baz
    with Bin
//  ^^^^ keyword.declaration.scala
//       ^^^ entity.other.inherited-class.scala

def foo
   42
// ^^ constant.numeric.integer.scala

def foo()
   42
// ^^ constant.numeric.integer.scala

def foo():
   42
// ^^ constant.numeric.integer.scala

val foo: Thing =42
//              ^^ constant.numeric.integer.scala

var foo: Thing =42
//              ^^ constant.numeric.integer.scala

class Foo extends Bar with {
   import Thing._
// ^^^^^^ keyword.other.import.scala
//        ^^^^^ variable.package.scala
}

class Foo extends Bar.Baz with bin.Baz
//                ^^^^^^^ entity.other.inherited-class.scala
//                   ^ punctuation.accessor.scala
//                             ^^^^^^^ entity.other.inherited-class.scala
//                                ^ punctuation.accessor.scala

final case class

{
   final case =>
// ^^^^^ - variable
}

  val ~ = 42
//    ^ entity.name.val.scala
  val \/- = 42
//    ^^^ entity.name.val.scala

type ~[+A] = A
//     ^ keyword.operator
type ~[A <: B] = A
//       ^^ keyword.operator
type ~[A >: B] = A
//       ^^ keyword.operator

  +()
// ^^ - constant

for {
  // abc <-
} yield thing
//      ^^^^^ - variable

for (
  // abc <-
) yield thing
//      ^^^^^ - variable

for {
  abc /* <- */
} yield thing
//      ^^^^^ - variable

for {
  "abc <-"
} yield thing
//      ^^^^^ - variable

for {
   abc /* abc */ <-
// ^^^ variable.parameter.scala
} yield thing
//      ^^^^^ - variable

   <![CDATA[<sender>John Smith</sender>]]>
// ^^^^^^^^^^^^^^^^^^^^^^^^^^^^^^^^^^^^^^^ string.unquoted.cdata.xml
// ^ - invalid
// ^^^^^^^^^ punctuation.definition.string.begin.xml
//           ^^^^^^ - entity
//                                     ^^^ punctuation.definition.string.end.xml
//                                       ^ - invalid

  <foo>
//^^^^^ text.xml meta.tag.xml
//^ punctuation.definition.tag.begin
// ^^^ entity.name.tag
//    ^ punctuation.definition.tag.end
//    ^ - text.xml text.xml
   <![CDATA[<sender>John Smith</sender>]]>
// ^^^^^^^^^^^^^^^^^^^^^^^^^^^^^^^^^^^^^^^ text.xml string.unquoted.cdata.xml
// ^ - invalid
// ^^^^^^^^^ punctuation.definition.string.begin.xml
//           ^^^^^^ - entity
//                                     ^^^ punctuation.definition.string.end.xml
//                                       ^ - invalid
  </foo>
//^^^^^^ text.xml meta.tag.xml
//^^ punctuation.definition.tag.begin
//  ^^^ entity.name.tag
//     ^ punctuation.definition.tag.end

   case class
// ^^^^ storage.type.class.scala

new Monad[Catenable] with Traverse
//       ^ punctuation.definition.generic.begin.scala
//       ^^^^^^^^^^^ meta.generic.scala
//                 ^ punctuation.definition.generic.end.scala
//                   ^^^^ keyword.declaration.scala
//                        ^^^^^^^^ support.class.scala

   final class A
   final class B
// ^^^^^ storage.modifier.other.scala
//       ^^^^^ storage.type.class.scala
//             ^ entity.name.class.scala

abc match {
  case $foo(bar) => ()
  //   ^^^^ - variable
}

   sealed trait Foo
   sealed trait Bar
// ^^^^^^ storage.modifier.other.scala
//        ^^^^^ storage.type.class.scala
//              ^^^ entity.name.class.scala

package object foo extends Bar with Baz
//                 ^^^^^^^ keyword.declaration.scala
//                         ^^^ entity.other.inherited-class.scala
//                             ^^^^ keyword.declaration.scala
//                                  ^^^ entity.other.inherited-class.scala

new RangeColumn(range) with LongColumn { def apply(row: Int) = a + row }
//                     ^^^^ keyword.declaration.scala
//                          ^^^^^^^^^^ support.class.scala
//                                       ^^^ storage.type.function.scala

   implicit def M: Monad[M]
   implicit def Monad
// ^^^^^^^^ storage.modifier.other.scala
//          ^^^ storage.type.function.scala
//              ^ entity.name.function.scala

  type Foo =
     Bar
//   ^^^ support.class.scala

  type Foo =

     Bar
//   ^^^ support.constant.scala

   type Foo = Unit
   type Bar = Unit
//      ^^^ entity.name.type.scala
//          ^ keyword.operator.assignment.scala

<<<<<<< HEAD
type Foo = 42
//         ^^ constant.numeric.integer.scala

type Foo = "foo"
//         ^^^^^ string.quoted.double.scala

type Foo = 'foo
//         ^^^^ constant.other.symbol.scala

type Foo = 'a'
//         ^^^ constant.character.literal.scala

type Foo = true
//         ^^^^ constant.language.scala

type Foo = null
//         ^^^^ constant.language.scala
=======
type =?>[A] = Any
//   ^^^ entity.name.type.scala

  val x: Foo @> Bar
//           ^^ support.type.scala

val x: = 42
//       ^^ constant.numeric.integer.scala

   object Foo
   IO
// ^^ support.constant.scala

   class Foo()
   IO
// ^^ support.constant.scala

val foo' = 42
//  ^^^^ entity.name.val.scala

val foo'' = 42
//  ^^^^^ entity.name.val.scala

def foo' = ()
//  ^^^^ entity.name.function.scala

val ' = 42
//  ^ - entity.name

type Foo = Monad[OptionT[IO, ?]]
//                           ^ variable.language.qmark.scala

type Foo = Monad[λ[α => OptionT[IO, α]]]
//               ^ keyword.operator.type-lambda.scala

type Foo = Monad[Lambda[α => OptionT[IO, α]]]
//               ^^^^^^ keyword.operator.type-lambda.scala

import scalaz._,
   Scalaz._
// ^^^^^^^ meta.import.scala variable.package.scala

import scalaz._
   Scalaz._
// ^^^^^^ support.constant.scala
>>>>>>> f18b650f
<|MERGE_RESOLUTION|>--- conflicted
+++ resolved
@@ -1614,25 +1614,6 @@
 //      ^^^ entity.name.type.scala
 //          ^ keyword.operator.assignment.scala
 
-<<<<<<< HEAD
-type Foo = 42
-//         ^^ constant.numeric.integer.scala
-
-type Foo = "foo"
-//         ^^^^^ string.quoted.double.scala
-
-type Foo = 'foo
-//         ^^^^ constant.other.symbol.scala
-
-type Foo = 'a'
-//         ^^^ constant.character.literal.scala
-
-type Foo = true
-//         ^^^^ constant.language.scala
-
-type Foo = null
-//         ^^^^ constant.language.scala
-=======
 type =?>[A] = Any
 //   ^^^ entity.name.type.scala
 
@@ -1678,4 +1659,21 @@
 import scalaz._
    Scalaz._
 // ^^^^^^ support.constant.scala
->>>>>>> f18b650f
+
+type Foo = 42
+//         ^^ constant.numeric.integer.scala
+
+type Foo = "foo"
+//         ^^^^^ string.quoted.double.scala
+
+type Foo = 'foo
+//         ^^^^ constant.other.symbol.scala
+
+type Foo = 'a'
+//         ^^^ constant.character.literal.scala
+
+type Foo = true
+//         ^^^^ constant.language.scala
+
+type Foo = null
+//         ^^^^ constant.language.scala