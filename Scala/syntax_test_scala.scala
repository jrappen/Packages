// SYNTAX TEST "Packages/Scala/Scala.sublime-syntax"
// <- source.scala comment.line.double-slash.scala

package fubar
// ^^^^ keyword.control
//      ^^^^^ entity.name.namespace.header.scala

package fubar {
// ^^^^ keyword.control.scala
//      ^^^^^ entity.name.namespace.scoped.scala
// <- meta.namespace.scala
}

import fubar.{Unit, Foo}
// ^^^ keyword.other.import
// <- meta.import.scala
//     ^^^^^ variable.package.scala
//            ^^^^ variable.import.scala

def foo: Baz = 42
//^ storage.type.function.scala
//  ^^^ entity.name.function.scala
//       ^^^ support.class
//           ^ keyword.operator.assignment.scala
//             ^^ constant.numeric.integer.scala

def foo: Baz => Bar = 42
//       ^^^ support.class
//              ^^^ support.class
//                  ^ keyword.operator.assignment.scala


def foo(a: Int, b: Bar): Baz = 42
//^ storage.type.function.scala
//  ^^^ entity.name.function.scala
//      ^ variable.parameter
//         ^^^ storage.type.primitive.scala
//                 ^^^ support.class
//                       ^^^ support.class
//                           ^ keyword.operator.assignment.scala
//                             ^^ constant.numeric.integer.scala

   def +(a: Int)
// ^^^ storage.type.function.scala
//     ^ entity.name.function.scala

   def `this is a test`(a: Int)
// ^^^ storage.type.function.scala
//     ^^^^^^^^^^^^^^^^ entity.name.function.scala

   def ::(a: Int)
// ^^^ storage.type.function.scala
//     ^^ entity.name.function.scala

   def foo_+(a: Int)
// ^^^ storage.type.function.scala
//     ^^^^^ entity.name.function.scala

   def foo_2(a: Int)
// ^^^ storage.type.function.scala
//     ^^^^^ entity.name.function.scala

   def foo42_+(a: Int)
// ^^^ storage.type.function.scala
//     ^^^^^^^ entity.name.function.scala

   def __many_underscores__+(a: Int)
// ^^^ storage.type.function.scala
//     ^^^^^^^^^^^^^^^^^^^^^ entity.name.function.scala

   def foo42_+_abc(a: Int)
// ^^^ storage.type.function.scala
//     ^^^^^^^ entity.name.function.scala
//            ^^^^ - entity.name.function

   def +_foo()
//      ^^^^ - entity.name.function

   def foo[A]
// ^^^ storage.type.function.scala
//     ^^^ entity.name.function.scala
//         ^ support.class

   def foo(implicit bar: Int): Unit
//         ^^^^^^^^ storage.modifier.other

   val foo: Unit
// ^^^ storage.type.stable.scala
//     ^^^ entity.name.val
//          ^^^^ storage.type.primitive.scala

   var foo: Unit
// ^^^ storage.type.volatile.scala
//     ^^^ entity.name.var
//          ^^^^ storage.type.primitive.scala

class Foo[A](a: Bar) extends Baz with Bin
// ^^ storage.type.class.scala
//    ^^^ entity.name.class
//        ^ support.class
//           ^ variable.parameter
//              ^^^ support.class
//                   ^^^^^^^ keyword.declaration.scala
//                           ^^^ entity.other.inherited-class.scala
//                               ^^^^ keyword.declaration.scala
//                                    ^^^ entity.other.inherited-class.scala

   class Foo private[this] (a: Int)(b: String)
//           ^^^^^^^ storage.modifier.access
//                   ^^^^ variable.language.scala
//                          ^ variable.parameter
//                                  ^ variable.parameter

class Foo(x: Int = 42)
//               ^ - support
//               ^ keyword.operator.assignment.scala
//                 ^^ constant.numeric

def foo(x: Int = 42)
//             ^ - support
//             ^ keyword.operator.assignment.scala
//               ^^ constant.numeric

trait Foo
// ^^ storage.type.class.scala
//    ^^^ entity.name.class

object Foo
// ^^^ storage.type.class.scala
//     ^^^ entity.name.class

   type Foo = Bar
// ^^^^ storage.type.scala
//      ^^^ entity.name.type.scala
//          ^ keyword.operator.assignment.scala
//            ^^^ support.class.scala

   type Foo = Bar => Baz
// ^^^^ storage.type.scala
//      ^^^ entity.name.type.scala
//          ^ keyword.operator.assignment.scala
//            ^^^ support.class.scala
//                   ^^^ support.class.scala


  type Foo[A, B, C] = Bar
//         ^ support.class
//            ^ support.class
//               ^ support.class
//                  ^ keyword.operator.assignment.scala

type Foo = Bar {
  def baz: Int
//    ^^^ entity.name.function
}

type Foo = Bar[A] forSome { type A }
//                ^^^^^^^ keyword.declaration.scala

   type Foo
   Bar
// ^^^ support.constant

   42
// ^^ constant.numeric.integer.scala

   .421
// ^^^^ constant.numeric.float.scala

   42D
// ^^^ constant.numeric.float.scala

   42d
// ^^^ constant.numeric.float.scala

   42F
// ^^^ constant.numeric.float.scala

   42f
// ^^^ constant.numeric.float.scala

   42L
// ^^^ constant.numeric.integer.scala

   42l
// ^^^ constant.numeric.integer.scala

   0x0aF9123
// ^^^^^^^^^ constant.numeric.hex.scala

   0.045e-2
// ^^^^^^^^ constant.numeric.float.scala

   true
// ^^^^ constant.language.scala

   false
// ^^^^^ constant.language.scala

   null
// ^^^^ constant.language.scala

   Nil
// ^^^ support.constant.scala

   None
// ^^^^ support.constant.scala

   this
// ^^^^ variable.language.scala

   super
// ^^^^^ variable.language.scala

   "testing"
// ^^^^^^^^^ string.quoted.double.scala

   """testing"""
// ^^^^^^^^^^^^^ string.quoted.triple.scala

   s"testing $a ${42}"
// ^^^^^^^^^ string.quoted.interpolated.scala
// ^ support.function
//           ^^ variable.other
//              ^^ punctuation.definition.expression
//                ^^ constant.numeric.integer.scala
//                  ^ punctuation.definition.expression

   s"""testing $a ${42}"""
// ^^^^^^^^^^^ string.quoted.triple.interpolated.scala
// ^ support.function
//             ^^ variable.other
//                ^^ punctuation.definition.expression
//                  ^^ constant.numeric.integer.scala
//                    ^ punctuation.definition.expression
//                     ^^^ string.quoted.triple.interpolated.scala

   Unit
// ^^^^ storage.type.primitive.scala

   Byte
// ^^^^ storage.type.primitive.scala

   Short
// ^^^^^ storage.type.primitive.scala

   Int
// ^^^ storage.type.primitive.scala

   Long
// ^^^^ storage.type.primitive.scala

   Float
// ^^^^^ storage.type.primitive.scala

   Double
// ^^^^^^ storage.type.primitive.scala

   Boolean
// ^^^^^^^ storage.type.primitive.scala

   String
// ^^^^^^ support.constant

   // this is a comment
// ^^^^^^^^^^^^^^^^^^^^ comment.line.double-slash.scala

/*
// <- comment.block.scala
*/

/**
// <- comment.block.documentation.scala
*/

   if
// ^^ keyword.control.flow.scala

   else
// ^^^^ keyword.control.flow.scala

   do
// ^^ keyword.control.flow.scala

   while
// ^^^^^ keyword.control.flow.scala

   for
// ^^^ keyword.control.flow.scala

   yield
// ^^^^^ keyword.control.flow.scala

   match
// ^^^^^ keyword.control.flow.scala

   case =>
// ^^^^ keyword.other.declaration.scala

   macro
// ^^^^^ keyword.other.scala

   type
// ^^^^ storage.type.scala

   return
// ^^^^^^ keyword.control.flow.jump.scala

   throw
// ^^^^^ keyword.control.flow.jump.scala

   catch
// ^^^^^ keyword.control.exception.scala

   finally
// ^^^^^^^ keyword.control.exception.scala

   ???
// ^^^ keyword.other.scala

   try
// ^^^ keyword.control.exception.scala

   forSome
// ^^^^^^^ keyword.declaration.scala

   new
// ^^^ keyword.other.scala

   extends
// ^^^^^^^ keyword.declaration.scala

   with
// ^^^^ keyword.declaration.scala

   class
// ^^^^^ storage.type.class.scala

   trait
// ^^^^^ storage.type.class.scala

   object
// ^^^^^^ storage.type.class.scala

   def
// ^^^ storage.type.function.scala

   val
// ^^^ storage.type.stable.scala

   var
// ^^^ storage.type.volatile.scala

   import
// ^^^^^^ keyword.other.import.scala

   package
// ^^^^^^^ keyword.control.scala

   private
// ^^^^^^^ storage.modifier.access

   protected
// ^^^^^^^^^ storage.modifier.access

   abstract
// ^^^^^^^^ storage.modifier.other

   final
// ^^^^^ storage.modifier.other

   lazy
// ^^^^ storage.modifier.other

   sealed
// ^^^^^^ storage.modifier.other

   implicit
// ^^^^^^^^ storage.modifier.other

   override
// ^^^^^^^^ storage.modifier.other

   val t: ({ type λ[α] = Foo[α] })#λ
//        ^^^^^^^^^^^^^^ comment.block.scala
//                       ^^^ support.class
//                           ^ comment.block.empty.scala
//                              ^^^^ comment.block.scala

   val t: ({ type λ[α, β] = Foo[α, β] })#λ
//        ^^^^^^^^^^^^^^^^^ comment.block.scala
//                          ^^^ support.class
//                              ^ comment.block.empty.scala
//                                 ^ comment.block.empty.scala
//                                    ^^^^ comment.block.scala

   a :: b :: Nil
// ^^^^^^^^^ source.scala
//           ^^^ support.constant.scala

  (a :: b :: Nil)
// ^^^^^^^^^ source.scala
//           ^^^ support.constant.scala

   a: Int
// ^^ source.scala
//    ^^^ storage.type.primitive.scala

  (a: Int)
// ^ source.scala
//    ^^^ storage.type.primitive.scala

   a: Foo
//    ^^^ support.class

   case (abc: Foo, cba @ _) =>
// ^^^^ keyword.other.declaration.scala
//       ^^^ variable.parameter
//            ^^^ support.class
//                 ^^^ variable.parameter
//                       ^ variable.language.underscore.scala
//                          ^^ keyword.operator.arrow.scala

   case abc @ `abc` =>
//      ^^^ variable.parameter
//          ^ keyword.operator.at.scala
//            ^ punctuation.definition.identifier.scala
//                ^ punctuation.definition.identifier.scala
//                  ^^ keyword.operator.arrow.scala
//            ^^^^^ - variable.parameter

   case foo: (Int => Boolean) :: _ =>
//                               ^ variable.language.underscore.scala

   case /* testing */ =>
//      ^^^^^^^^^^^^^ comment.block.scala

   case // testing
//      ^^^^^^^^^^ comment.line.double-slash.scala
   =>

   case 42 =>
//      ^^ constant.numeric.integer.scala

   case 'a' =>
//      ^^^ constant.character.literal.scala

   case 'foo =>
//      ^^^^ constant.other.symbol

   case "foo" =>
//      ^^^^^ string.quoted.double.scala

   case """foo""" =>
//      ^^^^^^^^^ string.quoted.triple.scala

   case q"""..$foo""" =>
//      ^^^^^^ string.quoted.triple.interpolated.scala
//            ^^^^ variable.other
//                ^^^ string.quoted.triple.interpolated.scala

   case <foo/> =>
//      ^^^^^^ text.xml
//       ^^^ entity.name.tag

   case true =>
//      ^^^ constant.language.scala

   case _ ⇒ _
//          ^ - keyword

   case _ if stuff =>
//        ^^ keyword.control.flow.scala
//           ^^^^^ - entity.name

   val abc @ `abc`
// ^^^ storage.type.stable.scala
//     ^^^ entity.name.val
//         ^ keyword.operator.at.scala
//           ^ punctuation.definition.identifier.scala
//               ^ punctuation.definition.identifier.scala
//           ^^^^^ - entity.name

   _
// ^ - keyword

   val ble @ `abc` = _
// ^^^ storage.type.stable.scala
//     ^^^ entity.name.val
//         ^ keyword.operator.at.scala
//           ^^^^^ - entity.name
//                 ^ keyword.operator.assignment.scala
//                   ^ - keyword

   case object Thingy extends Other
// ^^^^ storage.type.class.scala
//      ^^^^^^ storage.type.class.scala
//             ^^^^^^ entity.name.class.scala
//                    ^^^^^^^ keyword.declaration.scala
//                            ^^^^^ entity.other.inherited-class.scala

   case object Thingy extends (Foo => Bar)
// ^^^^ storage.type.class.scala
//      ^^^^^^ storage.type.class.scala
//             ^^^^^^ entity.name.class.scala
//                    ^^^^^^^ keyword.declaration.scala
//                             ^^^ support.class

   case class
// ^^^^ keyword.other.declaration.scala
//      ^^^^^ storage.type.class.scala

=>     // this is here to act as a random terminator to the above partial syntax

   case class Thingy(abc: Int) extends Other
// ^^^^ storage.type.class.scala
//      ^^^^^ storage.type.class.scala
//            ^^^^^^ entity.name.class.scala
//                   ^^^ variable.parameter
//                             ^^^^^^^ keyword.declaration.scala
//                                     ^^^^^ entity.other.inherited-class.scala
//

   for {
// ^^^ keyword.control.flow.scala

     a <- _
//   ^ variable.parameter
//     ^^ keyword.operator.assignment.scala
//        ^ - keyword

     a ← _
//   ^ variable.parameter
//     ^ keyword.operator.assignment.scala
//       ^ - entity.name

     (b, c @ _) <- _
//    ^ variable.parameter
//       ^ variable.parameter
//         ^ keyword.operator.at.scala
//           ^ variable.language.underscore.scala
//              ^^ keyword.operator.assignment.scala
//                 ^ - keyword
       _
//     ^ - entity.name

     testing = _
//   ^^^^^^^ variable.parameter
//           ^ keyword.operator.assignment.scala
//             ^ - variable.operator.scala

     testing = {
//   ^^^^^^^ variable.parameter
       testing = false
//     ^^^^^^^ - entity.name
//             ^ keyword.operator.assignment.scala
     }

     testing = (
//   ^^^^^^^ variable.parameter
       testing = false
//     ^^^^^^^ - variable.parameter
     )

     val testing = 42
//   ^^^ storage.type.stable.scala
//       ^^^^^^^ variable.parameter
   } abc
//   ^^^ - variable.parameter

   for (a <- _; (b, c @ _) ← d; val abc = e) f
// ^^^ keyword.control.flow.scala
//      ^ variable.parameter
//           ^ - keyword
//               ^ variable.parameter
//                  ^ variable.parameter
//                    ^ keyword.operator.at.scala
//                      ^ variable.language.underscore.scala
//                         ^ keyword.operator.assignment.scala
//                           ^ - variable.parameter
//                              ^^^ storage.type.stable.scala
//                                  ^^^ variable.parameter
//                                        ^ - variable.parameter
//                                           ^ - variable.parameter

   for {
     sss <- { {} }
//   ^^^ variable.parameter
     qqq <- stuff
//   ^^^ variable.parameter
   }

   for {
     back <- Traverse[Option]
//   ^^^^ variable.parameter
//           ^^^^^^^^ support.constant
//                    ^^^^^^ support.class
       .traverse[Free, Stuff](res) { r => }
//      ^^^^^^^^ - entity.name
//                            ^^^ - entity.name
//                                   ^ - entity.name
   }


  val baseSettings: Seq[Def.Setting[_]] = _
//    ^^^^^^^^^^^^ entity.name.val.scala
//                  ^^^ support.class
//                                  ^ - keyword

  for {
    r <- blah
  } yield r.copy(foo = a)
//        ^ - entity.name
//          ^^^^ - entity.name
//               ^^^ - entity.name

  {
    case foo.Bar => 42
//       ^^^ - variable
//          ^ punctuation.accessor.scala
    case Bar.foo => 42
//           ^^^ - variable
//          ^ punctuation.accessor.scala
  }

   val Foo = 42
//     ^^^ entity.name.val

   val (Foo, x) = 42
//      ^^^ support.constant.scala
//           ^ entity.name.val

{
  Set[Foo[A, A] forSome { type A }, A]
//                                  ^ support.class
}
    def foo: Int
//      ^^^ entity.name.function

// fubar
// <- source.scala comment.line.double-slash

new Foo
//  ^^^ support.class.scala

new (Foo ~> Bar)
//   ^^^ support.class.scala
//       ^^ support.type.scala
//          ^^^ support.class.scala

  class Foo(val bar: Baz) extends AnyVal
//          ^^^ storage.type.scala
//                        ^^^^^^^ keyword.declaration.scala
//                                ^^^^^^ entity.other.inherited-class.scala

  class Foo(implicit bar: Baz) extends AnyVal
//          ^^^^^^^^ storage.modifier.other
//                             ^^^^^^^ keyword.declaration.scala
//                                     ^^^^^^ entity.other.inherited-class.scala

   val Stuff(f1, v1) = ???
//     ^^^^^ support.constant.scala

new Foo(new Foo)
//      ^^^ keyword.other.scala

new Foo.Bar.Baz
//     ^ punctuation.accessor.scala
//      ^^^ support.class.scala
//         ^ punctuation.accessor.scala
//          ^^^ support.class.scala

new Foo#Bar#Baz
//     ^ punctuation.accessor.scala
//      ^^^ support.class.scala
//         ^ punctuation.accessor.scala
//          ^^^ support.class.scala

type Foo = Foo.Bar
//            ^ punctuation.accessor.scala

type Foo = Foo#Bar
//            ^ punctuation.accessor.scala

val x: OptionT[({ type λ[α] = Foo[α, Int] })#λ, String] = ???
//             ^^^^^^^^^^^^^^ comment.block
//                                ^ comment.block.empty
//                                        ^^^^ comment.block

class Foo[+A]
//        ^ keyword.operator

class Foo[-A]
//        ^ keyword.operator

class Foo[A <: Int]
//          ^^ keyword.operator

class Foo[A >: Int]
//          ^^ keyword.operator

class Foo[A <% Int]
//          ^^ keyword.operator

class Foo[A: Int]
//         ^ keyword.operator

type Foo <: Bar
//       ^^ keyword.operator
//          ^^^ support.class

type Foo >: Bar
//       ^^ keyword.operator
//          ^^^ support.class

   { a => ??? }
//   ^ variable.parameter

   { (a, b) => ??? }
//    ^ variable.parameter
//       ^ variable.parameter

   { a: Int => ??? }
//   ^ variable.parameter
//      ^^^ storage.type.primitive.scala

   { (a: Int, b: Int) => ??? }
//    ^ variable.parameter
//       ^^^ storage.type.primitive.scala
//            ^ variable.parameter
//               ^^^ storage.type.primitive.scala

   (a) => ???
//  ^ variable.parameter

   (a, b) => ???
//  ^ variable.parameter
//     ^ variable.parameter

   (a: Int) => ???
//  ^ variable.parameter
//     ^^^ storage.type.primitive.scala

   (a: Int, b: Int) => ???
//  ^ variable.parameter
//     ^^^ storage.type.primitive.scala
//          ^ variable.parameter
//             ^^^ storage.type.primitive.scala

   (a: Int, b: Int) ⇒ ???
//  ^ variable.parameter
//     ^^^ storage.type.primitive.scala
//          ^ variable.parameter
//             ^^^ storage.type.primitive.scala
//                  ^ storage.type.function.arrow

   a => ???
// ^ variable.parameter

   a: Int => ???
// ^ variable.parameter
//    ^^^ storage.type.primitive.scala

   case _ if thing =>
// ^^^^ keyword.other.declaration.scala
//           ^^^^^ - variable.parameter
//                 ^^ - storage.type.function.arrow

   a =>a
// ^ variable.parameter

   a =>42
// ^ variable.parameter
//     ^^ constant.numeric.integer.scala

  (a: Int => Boolean) => 42
//        ^^ keyword.operator.arrow.scala
//           ^^^^^^^ storage.type

  (a: Foo[A] forSome { type A }) => 42
// ^ variable.parameter
//    ^^^ support.class
//           ^^^^^^^ keyword.declaration.scala

   ()
// ^^ constant.language.scala

   Foo()
// ^^^ support.constant.scala
//    ^^ - constant.language.scala

  Foo[A]()
//      ^^ - constant.language.scala

  foo[A]()
//      ^^ - constant.language.scala

foo() bar ()
// ^^ - constant.language.scala
//        ^^ constant.language.scala

foo()()
//   ^^ - constant.language.scala

foo(())()
//  ^^ constant.language.scala
//     ^^ - constant.language.scala

   () => 42
// ^^ - constant.language.scala
//    ^^ storage.type.function.arrow

"testing /*comments*/"
//       ^^^^^^^^^^^^ string.quoted.double
//       ^^^^^^^^^^^^ - comment

   cb: ((Throwable \/ Unit) => Unit) => 42
// ^^ variable.parameter
//                 ^^ support.type.scala
//                                   ^^ storage.type.function.arrow

def foo(a: A <:< B)
//           ^^^ support.type.scala

def foo(a: A >:> B)
//           ^^^ support.type.scala

def foo(a: A =:= B)
//           ^^^ support.type.scala

def foo(a: A =:= B = null)
//                 ^ keyword.operator.assignment.scala
//                   ^^^^ constant.language.scala

def foo(a: A :: B)
//           ^^ support.type.scala

class Foo(a: A <:< B)
//             ^^^ support.type.scala

class Foo(a: A >:> B)
//             ^^^ support.type.scala

class Foo(a: A =:= B)
//             ^^^ support.type.scala

class Foo(a: A =:= B = null)
//                   ^ keyword.operator.assignment.scala
//                     ^^^^ constant.language.scala

class Foo(a: A :: B)
//             ^^ support.type.scala

import foo
// <- meta.import.scala
//     ^^^ variable.import.scala

import foo; import bar
//     ^^^ variable.import.scala
//          ^^^^^^ keyword.other.import.scala
//                 ^^^ variable.import.scala

import foo.bar
//     ^^^^^^^ variable.package.scala

import foo.{bar, bar => baz, bar=>baz}
//         ^^^^^^^^^^^^^^^^^ meta.import.selector.scala
//          ^^^ variable.import.scala
//               ^^^ variable.import.renamed-from.scala
//                   ^^ keyword.operator.arrow.scala
//                      ^^^ variable.import.renamed-to.scala
//                           ^^^ variable.import.renamed-from.scala
//                              ^^ keyword.operator.arrow.scala
//                                ^^^ variable.import.renamed-to.scala


import foo.{
   bar => bin
// ^^^ variable.import.renamed-from.scala
//        ^^^ variable.import.renamed-to.scala
}

import foo._
//         ^ variable.language.underscore.scala

import foo.{Foo => _}
//                 ^ variable.language.underscore.scala

for {} yield ()
//     ^^^^^ keyword.control.flow.scala
//           ^^ constant.language.scala

   42.bar
//   ^ - constant.numeric.scala

  baz[m.type]
//      ^^^^ keyword.other.scala

foo: m.type
//     ^^^^ keyword.other.scala

   ==
// ^^ - keyword

offset >= 0
//     ^^ - keyword

{
  case chunk #: h =>
//              ^ variable.parameter
}

val chunk #: h = ???
//           ^ entity.name.val

for {
  if things >= stuff
//   ^^^^^^ - variable.parameter
//             ^^^^^ - variable.parameter
}


for (if things >= stuff)
//      ^^^^^^ - variable.parameter
//                ^^^^^ - variable.parameter

   _
// ^ variable.language.underscore.scala

foo._1
//  ^ - variable.language.scala

foo_=
//  ^ - keyword

foo_
// ^ - variable.language

foo({ _ => () })
//    ^ variable.language.underscore.scala
//      ^^ storage.type.function.arrow

foo({ _: Unit => () })
//    ^ variable.language.underscore.scala
//            ^^ storage.type.function.arrow

  stuff: _*
//       ^^ keyword.operator.varargs.scala

  case _ @ _* =>
//         ^^ keyword.operator.varargs.scala

  val _ @ _* = things
//        ^^ keyword.operator.varargs.scala

s"testing ${things} and more!"
//          ^^^^^^ - string
//          ^^^^^^ source.scala.embedded

foo.bar
// ^ punctuation.accessor.scala

(foo, bar)
//  ^ punctuation.separator.scala

case (foo, bar) =>
//       ^ punctuation.separator.scala

val (foo, bar) = ???
//      ^ punctuation.separator.scala

foo eq bar
//  ^^ keyword.operator.word.scala

new Config()
//        ^^ - constant

val A: Foo = stuff
//  ^ entity.name.val.scala

type Maybe[A] = { type Inner = A; def x: Int }
//                                ^^ storage.type.function.scala
//                                    ^ entity.name.function.scala

   for {
// ^^^ keyword.control.flow.scala
      stuff = sequenceU.map(_.flatten) // thingy
     _ <- fooinConns.map(_.map(t => { }))
//     ^^ keyword.operator.assignment.scala
   } yield ()

new Foo with Bar with Baz
//      ^^^^ keyword.declaration.scala
//           ^^^ support.class.scala
//               ^^^^ keyword.declaration.scala
//                    ^^^ support.class.scala

type Thing = Foo with Bar with Baz
//               ^^^^ keyword.declaration.scala
//                    ^^^ support.class.scala

Foo[Foo with Bar]
//      ^^^^ keyword.declaration.scala
//           ^^^ support.class.scala

xs: Foo with Bar
//      ^^^^ keyword.declaration.scala
//           ^^^ support.class.scala

   classTag[U]
// ^^^^^ - storage.type

   s"before ${classTag[U] stuff} after"
//   ^^^^^^ string.quoted.interpolated.scala
//            ^^^^^ - storage.type
//                               ^^^^^ string.quoted.interpolated.scala

{
  case Stuff(thing, other) =>
//           ^^^^^ variable.parameter.scala
//                  ^^^^^ variable.parameter.scala
}

val Stuff(thing, other) = ???
//        ^^^^^ entity.name.val.scala
//               ^^^^^ entity.name.val.scala

<<<<<<< HEAD
   x: List[Int] => ()
// ^ variable.parameter.scala
//              ^^ storage.type.function.arrow.scala

/** private */ class Foo
//             ^^^^^ storage.type.class

   foo
// ^^^ - comment

   /*
   /*
   test
// ^^^^ comment.block.scala
   */
   test
// ^^^^ comment.block.scala
   */
   test
// ^^^^ - comment


   /**
   /**
   test
// ^^^^ comment.block.documentation.scala
   */
   test
// ^^^^ comment.block.documentation.scala
   */
   test
// ^^^^ - comment
=======
{
   case (x, y: Int => String) => ()
//                 ^^ keyword.operator.arrow.scala
//                    ^^^^^^ support.class.scala
}

{
   case (foo.bar, _) => ()
//           ^^^ - variable
}
>>>>>>> 13ac98ac
<|MERGE_RESOLUTION|>--- conflicted
+++ resolved
@@ -1021,11 +1021,21 @@
 //                  ^^^^^ variable.parameter.scala
 }
 
+{
+   case (x, y: Int => String) => ()
+//                 ^^ keyword.operator.arrow.scala
+//                    ^^^^^^ support.class.scala
+}
+
+{
+   case (foo.bar, _) => ()
+//           ^^^ - variable
+}
+
 val Stuff(thing, other) = ???
 //        ^^^^^ entity.name.val.scala
 //               ^^^^^ entity.name.val.scala
 
-<<<<<<< HEAD
    x: List[Int] => ()
 // ^ variable.parameter.scala
 //              ^^ storage.type.function.arrow.scala
@@ -1047,7 +1057,6 @@
    test
 // ^^^^ - comment
 
-
    /**
    /**
    test
@@ -1057,16 +1066,4 @@
 // ^^^^ comment.block.documentation.scala
    */
    test
-// ^^^^ - comment
-=======
-{
-   case (x, y: Int => String) => ()
-//                 ^^ keyword.operator.arrow.scala
-//                    ^^^^^^ support.class.scala
-}
-
-{
-   case (foo.bar, _) => ()
-//           ^^^ - variable
-}
->>>>>>> 13ac98ac
+// ^^^^ - comment