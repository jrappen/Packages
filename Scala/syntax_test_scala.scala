--- conflicted
+++ resolved
@@ -1614,16 +1614,6 @@
 //      ^^^ entity.name.type.scala
 //          ^ keyword.operator.assignment.scala
 
-<<<<<<< HEAD
-type Foo = Monad[OptionT[IO, ?]]
-//                           ^ variable.language.qmark.scala
-
-type Foo = Monad[λ[α => OptionT[IO, α]]]
-//               ^ keyword.operator.type-lambda.scala
-
-type Foo = Monad[Lambda[α => OptionT[IO, α]]]
-//               ^^^^^^ keyword.operator.type-lambda.scala
-=======
 type =?>[A] = Any
 //   ^^^ entity.name.type.scala
 
@@ -1652,4 +1642,12 @@
 
 val ' = 42
 //  ^ - entity.name
->>>>>>> bfeffe42
+
+type Foo = Monad[OptionT[IO, ?]]
+//                           ^ variable.language.qmark.scala
+
+type Foo = Monad[λ[α => OptionT[IO, α]]]
+//               ^ keyword.operator.type-lambda.scala
+
+type Foo = Monad[Lambda[α => OptionT[IO, α]]]
+//               ^^^^^^ keyword.operator.type-lambda.scala