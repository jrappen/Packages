--- conflicted
+++ resolved
@@ -1442,7 +1442,18 @@
    42
 // ^^ constant.numeric.integer.scala
 
-<<<<<<< HEAD
+val foo: Thing =42
+//              ^^ constant.numeric.integer.scala
+
+var foo: Thing =42
+//              ^^ constant.numeric.integer.scala
+
+class Foo extends Bar with {
+   import Thing._
+// ^^^^^^ keyword.other.import.scala
+//        ^^^^^ variable.package.scala
+}
+
 final case class
 
    final case =>
@@ -1509,17 +1520,4 @@
 
 
    case class
-// ^^^^ storage.type.class.scala
-=======
-val foo: Thing =42
-//              ^^ constant.numeric.integer.scala
-
-var foo: Thing =42
-//              ^^ constant.numeric.integer.scala
-
-class Foo extends Bar with {
-   import Thing._
-// ^^^^^^ keyword.other.import.scala
-//        ^^^^^ variable.package.scala
-}
->>>>>>> be5da25d
+// ^^^^ storage.type.class.scala