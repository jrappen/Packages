--- conflicted
+++ resolved
@@ -1632,7 +1632,12 @@
 //      ^^^ entity.name.type.scala
 //          ^ keyword.operator.assignment.scala
 
-<<<<<<< HEAD
+type =?>[A] = Any
+//   ^^^ entity.name.type.scala
+
+  val x: Foo @> Bar
+//           ^^ support.type.scala
+
 val x: = 42
 //       ^^ constant.numeric.integer.scala
 
@@ -1642,11 +1647,4 @@
 
    class Foo()
    IO
-// ^^ support.constant.scala
-=======
-type =?>[A] = Any
-//   ^^^ entity.name.type.scala
-
-  val x: Foo @> Bar
-//           ^^ support.type.scala
->>>>>>> 0e5ed849
+// ^^ support.constant.scala