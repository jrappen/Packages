--- conflicted
+++ resolved
@@ -1259,7 +1259,33 @@
 //         ^^ storage.type.function.arrow.scala
 )
 
-<<<<<<< HEAD
+new {
+   "foo"
+// ^^^^^ string.quoted.double.scala
+}
+
+def foo(a: String*, b: (Int => String)*, c: Int*): Negative*
+//               ^ keyword.operator.varargs.scala
+//                                    ^ keyword.operator.varargs.scala
+//                                             ^ keyword.operator.varargs.scala
+//                                                         ^ support.type.scala - keyword
+
+def foo(a: Int * String): Unit
+//             ^ support.type.scala - keyword
+
+class Foo(a: String*)
+//                 ^ keyword.operator.varargs.scala
+
+class Foo(a: String* )
+//                  ^ - keyword
+
+def foo(a: String* )
+//                ^ - keyword
+
+trait AlgebraF[F[_]] { type f[x] = Algebra[F,x] }
+//                     ^^^^ storage.type.scala
+//                               ^ keyword.operator.assignment.scala
+
    extends
 // ^^^^^^^ invalid.keyword.dangling-extends.scala
 
@@ -1328,32 +1354,4 @@
 
 class Foo extends Bar[Int]
 //                   ^ punctuation.section.brackets.begin.scala
-//                       ^ punctuation.section.brackets.end.scala
-=======
-new {
-   "foo"
-// ^^^^^ string.quoted.double.scala
-}
-
-def foo(a: String*, b: (Int => String)*, c: Int*): Negative*
-//               ^ keyword.operator.varargs.scala
-//                                    ^ keyword.operator.varargs.scala
-//                                             ^ keyword.operator.varargs.scala
-//                                                         ^ support.type.scala - keyword
-
-def foo(a: Int * String): Unit
-//             ^ support.type.scala - keyword
-
-class Foo(a: String*)
-//                 ^ keyword.operator.varargs.scala
-
-class Foo(a: String* )
-//                  ^ - keyword
-
-def foo(a: String* )
-//                ^ - keyword
-
-trait AlgebraF[F[_]] { type f[x] = Algebra[F,x] }
-//                     ^^^^ storage.type.scala
-//                               ^ keyword.operator.assignment.scala
->>>>>>> 89786d2d
+//                       ^ punctuation.section.brackets.end.scala