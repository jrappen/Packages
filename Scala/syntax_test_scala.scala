// SYNTAX TEST "Packages/Scala/Scala.sublime-syntax"
// <- source.scala comment.line.double-slash.scala

package fubar
// ^^^^ keyword.control
//      ^^^^^ entity.name.namespace.header.scala

package fubar {
// ^^^^ keyword.control.scala
//      ^^^^^ entity.name.namespace.scoped.scala
// <- meta.namespace.scala
}

import fubar.{Unit, Foo}
// ^^^ keyword.other.import
// <- meta.import.scala
//     ^^^^^ variable.package.scala
//            ^^^^ variable.import.scala

def foo: Baz = 42
//^ storage.type.function.scala
//  ^^^ entity.name.function.scala
//       ^^^ support.class
//           ^ keyword.operator.assignment.scala
//             ^^ constant.numeric.integer.scala

def foo: Baz => Bar = 42
//       ^^^ support.class
//              ^^^ support.class
//                  ^ keyword.operator.assignment.scala


def foo(a: Int, b: Bar): Baz = 42
//^ storage.type.function.scala
//  ^^^ entity.name.function.scala
//      ^ variable.parameter
//         ^^^ storage.type.primitive.scala
//                 ^^^ support.class
//                       ^^^ support.class
//                           ^ keyword.operator.assignment.scala
//                             ^^ constant.numeric.integer.scala

   def +(a: Int)
// ^^^ storage.type.function.scala
//     ^ entity.name.function.scala

   def `this is a test`(a: Int)
// ^^^ storage.type.function.scala
//     ^^^^^^^^^^^^^^^^ entity.name.function.scala

   def ::(a: Int)
// ^^^ storage.type.function.scala
//     ^^ entity.name.function.scala

   def foo_+(a: Int)
// ^^^ storage.type.function.scala
//     ^^^^^ entity.name.function.scala

   def foo_2(a: Int)
// ^^^ storage.type.function.scala
//     ^^^^^ entity.name.function.scala

   def foo42_+(a: Int)
// ^^^ storage.type.function.scala
//     ^^^^^^^ entity.name.function.scala

   def __many_underscores__+(a: Int)
// ^^^ storage.type.function.scala
//     ^^^^^^^^^^^^^^^^^^^^^ entity.name.function.scala

   def foo42_+_abc(a: Int)
// ^^^ storage.type.function.scala
//     ^^^^^^^ entity.name.function.scala
//            ^^^^ - entity.name.function

   def +_foo()
//      ^^^^ - entity.name.function

   def foo[A]
// ^^^ storage.type.function.scala
//     ^^^ entity.name.function.scala
//         ^ support.class

   def foo(implicit bar: Int): Unit
//         ^^^^^^^^ storage.modifier.other

   val foo: Unit
// ^^^ storage.type.stable.scala
//     ^^^ entity.name.val
//          ^^^^ storage.type.primitive.scala

   var foo: Unit
// ^^^ storage.type.volatile.scala
//     ^^^ entity.name.var
//          ^^^^ storage.type.primitive.scala

class Foo[A](a: Bar) extends Baz with Bin
// ^^ storage.type.class.scala
//    ^^^ entity.name.class
//        ^ support.class
//           ^ variable.parameter
//              ^^^ support.class
//                   ^^^^^^^ keyword.declaration.scala
//                           ^^^ entity.other.inherited-class.scala
//                               ^^^^ keyword.declaration.scala
//                                    ^^^ entity.other.inherited-class.scala

   class Foo private[this] (a: Int)(b: String)
//           ^^^^^^^ storage.modifier.access
//                   ^^^^ variable.language.scala
//                          ^ variable.parameter
//                                  ^ variable.parameter

class Foo(x: Int = 42)
//               ^ - support
//               ^ keyword.operator.assignment.scala
//                 ^^ constant.numeric

def foo(x: Int = 42)
//             ^ - support
//             ^ keyword.operator.assignment.scala
//               ^^ constant.numeric

trait Foo
// ^^ storage.type.class.scala
//    ^^^ entity.name.class

object Foo
// ^^^ storage.type.class.scala
//     ^^^ entity.name.class

   type Foo = Bar
// ^^^^ storage.type.scala
//      ^^^ entity.name.type.scala
//          ^ keyword.operator.assignment.scala
//            ^^^ support.class.scala

   type Foo = Bar => Baz
// ^^^^ storage.type.scala
//      ^^^ entity.name.type.scala
//          ^ keyword.operator.assignment.scala
//            ^^^ support.class.scala
//                   ^^^ support.class.scala


  type Foo[A, B, C] = Bar
//         ^ support.class
//            ^ support.class
//               ^ support.class
//                  ^ keyword.operator.assignment.scala

type Foo = Bar {
  def baz: Int
//    ^^^ entity.name.function
}

type Foo = Bar[A] forSome { type A }
//                ^^^^^^^ keyword.declaration.scala

   type Foo
   Bar
// ^^^ support.constant

   42
// ^^ constant.numeric.integer.scala

   .421
// ^^^^ constant.numeric.float.scala

   42D
// ^^^ constant.numeric.float.scala

   42d
// ^^^ constant.numeric.float.scala

   42F
// ^^^ constant.numeric.float.scala

   42f
// ^^^ constant.numeric.float.scala

   42L
// ^^^ constant.numeric.integer.scala

   42l
// ^^^ constant.numeric.integer.scala

   0x0aF9123
// ^^^^^^^^^ constant.numeric.hex.scala

   0.045e-2
// ^^^^^^^^ constant.numeric.float.scala

   'a'
// ^^^ constant.character.literal.scala

   '\u1221'
// ^^^^^^^^ constant.character.literal.scala

   true
// ^^^^ constant.language.scala

   false
// ^^^^^ constant.language.scala

   null
// ^^^^ constant.language.scala

   Nil
// ^^^ support.constant.scala

   None
// ^^^^ support.constant.scala

   this
// ^^^^ variable.language.scala

   super
// ^^^^^ variable.language.scala

   "testing"
// ^ punctuation.definition.string.begin.scala
// ^^^^^^^^^ string.quoted.double.scala
//         ^ punctuation.definition.string.end.scala

  "escaped chars: \u1221 \125 \n"
//                ^^^^^^ constant.character.escape.scala
//                        ^^^ constant.character.escape.scala
//                            ^^ constant.character.escape.scala

  "bad escaping: \p"
//               ^ invalid.illegal.lone-escape.scala

  """escaped in triple: \u1221 \125 \n"""
//^^^ punctuation.definition.string.begin.scala
//                      ^^^^^^ constant.character.escape.scala
//                             ^^^ - constant.character.escape.scala
//                                  ^^ - constant.character.escape.scala
//                                    ^^^ punctuation.definition.string.end.scala

   """testing"""
// ^^^^^^^^^^^^^ string.quoted.triple.scala

   s"testing $a ${42}"
// ^^^^^^^^^ string.quoted.interpolated.scala
// ^ support.function
//           ^^ variable.other
//              ^^ punctuation.definition.expression
//                ^^ constant.numeric.integer.scala
//                  ^ punctuation.definition.expression

   s"""testing $a ${42}"""
// ^^^^^^^^^^^ string.quoted.triple.interpolated.scala
// ^ support.function
//             ^^ variable.other
//                ^^ punctuation.definition.expression
//                  ^^ constant.numeric.integer.scala
//                    ^ punctuation.definition.expression
//                     ^^^ string.quoted.triple.interpolated.scala

   f"formatted: x: $x%+,.3f ca"
// ^ support.function
//                  ^ variable.other.scala
//                   ^^^^^^ constant.other.formatting.scala

   f"formatted: date: $x%T "
// ^ support.function
//                    ^ variable.other.scala
//                      ^^ constant.other.formatting.scala

   Unit
// ^^^^ storage.type.primitive.scala

   Byte
// ^^^^ storage.type.primitive.scala

   Short
// ^^^^^ storage.type.primitive.scala

   Int
// ^^^ storage.type.primitive.scala

   Long
// ^^^^ storage.type.primitive.scala

   Float
// ^^^^^ storage.type.primitive.scala

   Double
// ^^^^^^ storage.type.primitive.scala

   Boolean
// ^^^^^^^ storage.type.primitive.scala

   String
// ^^^^^^ support.constant

   // this is a comment
// ^^^^^^^^^^^^^^^^^^^^ comment.line.double-slash.scala

/*
// <- comment.block.scala
*/

/**
// <- comment.block.documentation.scala
*/

  /**/0xff
//^^^^ comment.block.empty.scala
//    ^^^^ - comment

   if
// ^^ keyword.control.flow.scala

   else
// ^^^^ keyword.control.flow.scala

   do
// ^^ keyword.control.flow.scala

   while
// ^^^^^ keyword.control.flow.scala

   for
// ^^^ keyword.control.flow.scala

   yield
// ^^^^^ keyword.control.flow.scala

   match
// ^^^^^ keyword.control.flow.scala

{
   case =>
// ^^^^ keyword.other.declaration.scala
}

   macro
// ^^^^^ keyword.other.scala

   type
// ^^^^ storage.type.scala

   return
// ^^^^^^ keyword.control.flow.jump.scala

   throw
// ^^^^^ keyword.control.flow.jump.scala

   catch
// ^^^^^ keyword.control.exception.scala

   finally
// ^^^^^^^ keyword.control.exception.scala

   ???
// ^^^ keyword.other.scala

   try
// ^^^ keyword.control.exception.scala

   forSome
// ^^^^^^^ keyword.declaration.scala

   new
// ^^^ keyword.other.scala

   extends
// ^^^^^^^ invalid.keyword.dangling-extends.scala

   with
// ^^^^ invalid.keyword.dangling-with.scala

   class
// ^^^^^ storage.type.class.scala

   trait
// ^^^^^ storage.type.class.scala

   object
// ^^^^^^ storage.type.class.scala

   def
// ^^^ storage.type.function.scala

   val
// ^^^ storage.type.stable.scala

   var
// ^^^ storage.type.volatile.scala

   import
// ^^^^^^ keyword.other.import.scala

   package
// ^^^^^^^ keyword.control.scala

   private
// ^^^^^^^ storage.modifier.access

   protected
// ^^^^^^^^^ storage.modifier.access

   abstract
// ^^^^^^^^ storage.modifier.other

   final
// ^^^^^ storage.modifier.other

   lazy
// ^^^^ storage.modifier.other

   sealed
// ^^^^^^ storage.modifier.other

   implicit
// ^^^^^^^^ storage.modifier.other

   override
// ^^^^^^^^ storage.modifier.other

   val t: ({ type λ[α] = Foo[α] })#λ
//        ^^^^^^^^^^^^^^ comment.block.scala
//                       ^^^ support.class
//                           ^ comment.block.empty.scala
//                              ^^^^ comment.block.scala

   val t: ({ type λ[α, β] = Foo[α, β] })#λ
//        ^^^^^^^^^^^^^^^^^ comment.block.scala
//                          ^^^ support.class
//                              ^ comment.block.empty.scala
//                                 ^ comment.block.empty.scala
//                                    ^^^^ comment.block.scala

   a :: b :: Nil
// ^^^^^^^^^ source.scala
//           ^^^ support.constant.scala

  (a :: b :: Nil)
// ^^^^^^^^^ source.scala
//           ^^^ support.constant.scala

   a: Int
// ^^ source.scala
//    ^^^ storage.type.primitive.scala

  (a: Int)
// ^ source.scala
//    ^^^ storage.type.primitive.scala

   a: Foo
//    ^^^ support.class

{
   case (abc: Foo, cba @ _) =>
// ^^^^ keyword.other.declaration.scala
//       ^^^ variable.parameter
//            ^^^ support.class
//                 ^^^ variable.parameter
//                       ^ variable.language.underscore.scala
//                          ^^ keyword.operator.arrow.scala

   case abc @ `abc` =>
//      ^^^ variable.parameter
//          ^ keyword.operator.at.scala
//            ^ punctuation.definition.identifier.scala
//                ^ punctuation.definition.identifier.scala
//                  ^^ keyword.operator.arrow.scala
//            ^^^^^ - variable.parameter

   case foo: (Int => Boolean) :: _ =>
//                               ^ variable.language.underscore.scala

   case /* testing */ =>
//      ^^^^^^^^^^^^^ comment.block.scala

   case // testing
//      ^^^^^^^^^^ comment.line.double-slash.scala
   =>

   case 42 =>
//      ^^ constant.numeric.integer.scala

   case 'a' =>
//      ^^^ constant.character.literal.scala

   case 'foo =>
//      ^^^^ constant.other.symbol

   case "foo" =>
//      ^^^^^ string.quoted.double.scala

   case """foo""" =>
//      ^^^^^^^^^ string.quoted.triple.scala

   case q"""..$foo""" =>
//      ^^^^^^ string.quoted.triple.interpolated.scala
//            ^^^^ variable.other
//                ^^^ string.quoted.triple.interpolated.scala

   case <foo/> =>
//      ^^^^^^ text.xml
//       ^^^ entity.name.tag

   case true =>
//      ^^^ constant.language.scala

   case _ ⇒ _
//          ^ - keyword

   case _ if stuff =>
//        ^^ keyword.control.flow.scala
//           ^^^^^ - entity.name
}

   val abc @ `abc`
// ^^^ storage.type.stable.scala
//     ^^^ entity.name.val
//         ^ keyword.operator.at.scala
//           ^ punctuation.definition.identifier.scala
//               ^ punctuation.definition.identifier.scala
//           ^^^^^ - entity.name

   _
// ^ - keyword

   val ble @ `abc` = _
// ^^^ storage.type.stable.scala
//     ^^^ entity.name.val
//         ^ keyword.operator.at.scala
//           ^^^^^ - entity.name
//                 ^ keyword.operator.assignment.scala
//                   ^ - keyword

   case object Thingy extends Other
// ^^^^ storage.type.class.scala
//      ^^^^^^ storage.type.class.scala
//             ^^^^^^ entity.name.class.scala
//                    ^^^^^^^ keyword.declaration.scala
//                            ^^^^^ entity.other.inherited-class.scala

   case object Thingy extends (Foo => Bar)
// ^^^^ storage.type.class.scala
//      ^^^^^^ storage.type.class.scala
//             ^^^^^^ entity.name.class.scala
//                    ^^^^^^^ keyword.declaration.scala
//                             ^^^ support.class

{
   case class
// ^^^^ storage.type.class.scala
//      ^^^^^ storage.type.class.scala
}

   case class Thingy(abc: Int) extends Other
// ^^^^ storage.type.class.scala
//      ^^^^^ storage.type.class.scala
//            ^^^^^^ entity.name.class.scala
//                   ^^^ variable.parameter
//                             ^^^^^^^ keyword.declaration.scala
//                                     ^^^^^ entity.other.inherited-class.scala
//

   for {
// ^^^ keyword.control.flow.scala

     a <- _
//   ^ variable.parameter
//     ^^ keyword.operator.assignment.scala
//        ^ - keyword

     a ← _
//   ^ variable.parameter
//     ^ keyword.operator.assignment.scala
//       ^ - entity.name

     (b, c @ _) <- _
//    ^ variable.parameter
//       ^ variable.parameter
//         ^ keyword.operator.at.scala
//           ^ variable.language.underscore.scala
//              ^^ keyword.operator.assignment.scala
//                 ^ - keyword
       _
//     ^ - entity.name

     testing = _
//   ^^^^^^^ variable.parameter
//           ^ keyword.operator.assignment.scala
//             ^ - variable.operator.scala

     testing = {
//   ^^^^^^^ variable.parameter
       testing = false
//     ^^^^^^^ - entity.name
//             ^ keyword.operator.assignment.scala
     }

     testing = (
//   ^^^^^^^ variable.parameter
       testing = false
//     ^^^^^^^ - variable.parameter
     )

     val testing = 42
//   ^^^ storage.type.stable.scala
//       ^^^^^^^ variable.parameter
   } abc
//   ^^^ - variable.parameter

   for (a <- _; (b, c @ _) ← d; val abc = e) f
// ^^^ keyword.control.flow.scala
//      ^ variable.parameter
//           ^ - keyword
//               ^ variable.parameter
//                  ^ variable.parameter
//                    ^ keyword.operator.at.scala
//                      ^ variable.language.underscore.scala
//                         ^ keyword.operator.assignment.scala
//                           ^ - variable.parameter
//                              ^^^ storage.type.stable.scala
//                                  ^^^ variable.parameter
//                                        ^ - variable.parameter
//                                           ^ - variable.parameter

   for {
     sss <- { {} }
//   ^^^ variable.parameter
     qqq <- stuff
//   ^^^ variable.parameter
   }

   for {
     back <- Traverse[Option]
//   ^^^^ variable.parameter
//           ^^^^^^^^ support.constant
//                    ^^^^^^ support.class
       .traverse[Free, Stuff](res) { r => }
//      ^^^^^^^^ - entity.name
//                            ^^^ - entity.name
//                                   ^ - entity.name
   }


  val baseSettings: Seq[Def.Setting[_]] = _
//    ^^^^^^^^^^^^ entity.name.val.scala
//                  ^^^ support.class
//                                  ^ - keyword

  for {
    r <- blah
  } yield r.copy(foo = a)
//        ^ - entity.name
//          ^^^^ - entity.name
//               ^^^ - entity.name

  {
    case foo.Bar => 42
//       ^^^ - variable
//          ^ punctuation.accessor.scala
    case Bar.foo => 42
//           ^^^ - variable
//          ^ punctuation.accessor.scala
  }

   val Foo = 42
//     ^^^ entity.name.val

   val (Foo, x) = 42
//      ^^^ support.constant.scala
//           ^ entity.name.val

{
  Set[Foo[A, A] forSome { type A }, A]
//                                  ^ support.class
}
    def foo: Int
//      ^^^ entity.name.function

// fubar
// <- source.scala comment.line.double-slash

new Foo
//  ^^^ support.class.scala

new (Foo ~> Bar)
//   ^^^ support.class.scala
//       ^^ support.type.scala
//          ^^^ support.class.scala

  class Foo(val bar: Baz) extends AnyVal
//          ^^^ storage.type.scala
//                        ^^^^^^^ keyword.declaration.scala
//                                ^^^^^^ entity.other.inherited-class.scala

  class Foo(implicit bar: Baz) extends AnyVal
//          ^^^^^^^^ storage.modifier.other
//                             ^^^^^^^ keyword.declaration.scala
//                                     ^^^^^^ entity.other.inherited-class.scala

   val Stuff(f1, v1) = ???
//     ^^^^^ support.constant.scala

new Foo(new Foo)
//      ^^^ keyword.other.scala

new Foo.Bar.Baz
//     ^ punctuation.accessor.scala
//      ^^^ support.class.scala
//         ^ punctuation.accessor.scala
//          ^^^ support.class.scala

new Foo#Bar#Baz
//     ^ punctuation.accessor.scala
//      ^^^ support.class.scala
//         ^ punctuation.accessor.scala
//          ^^^ support.class.scala

type Foo = Foo.Bar
//            ^ punctuation.accessor.scala

type Foo = Foo#Bar
//            ^ punctuation.accessor.scala

val x: OptionT[({ type λ[α] = Foo[α, Int] })#λ, String] = ???
//             ^^^^^^^^^^^^^^ comment.block
//                                ^ comment.block.empty
//                                        ^^^^ comment.block

class Foo[+A]
//        ^ keyword.operator

class Foo[-A]
//        ^ keyword.operator

class Foo[A <: Int]
//          ^^ keyword.operator

class Foo[A >: Int]
//          ^^ keyword.operator

class Foo[A <% Int]
//          ^^ keyword.operator

class Foo[A: Int]
//         ^ keyword.operator

type Foo <: Bar
//       ^^ keyword.operator
//          ^^^ support.class

type Foo >: Bar
//       ^^ keyword.operator
//          ^^^ support.class

   { a => ??? }
//   ^ variable.parameter

   { (a, b) => ??? }
//    ^ variable.parameter
//       ^ variable.parameter

   { a: Int => ??? }
//   ^ variable.parameter
//      ^^^ storage.type.primitive.scala

   { (a: Int, b: Int) => ??? }
//    ^ variable.parameter
//       ^^^ storage.type.primitive.scala
//            ^ variable.parameter
//               ^^^ storage.type.primitive.scala

   (a) => ???
//  ^ variable.parameter

   (a, b) => ???
//  ^ variable.parameter
//     ^ variable.parameter

   (a: Int) => ???
//  ^ variable.parameter
//     ^^^ storage.type.primitive.scala

   (a: Int, b: Int) => ???
//  ^ variable.parameter
//     ^^^ storage.type.primitive.scala
//          ^ variable.parameter
//             ^^^ storage.type.primitive.scala

   (a: Int, b: Int) ⇒ ???
//  ^ variable.parameter
//     ^^^ storage.type.primitive.scala
//          ^ variable.parameter
//             ^^^ storage.type.primitive.scala
//                  ^ storage.type.function.arrow

   a => ???
// ^ variable.parameter

   a: Int => ???
// ^ variable.parameter
//    ^^^ storage.type.primitive.scala

{
   case _ if thing =>
// ^^^^ keyword.other.declaration.scala
//           ^^^^^ - variable.parameter
//                 ^^ - storage.type.function.arrow
}

   a =>a
// ^ variable.parameter

   a =>42
// ^ variable.parameter
//     ^^ constant.numeric.integer.scala

  (a: Int => Boolean) => 42
//        ^^ keyword.operator.arrow.scala
//           ^^^^^^^ storage.type

  (a: Foo[A] forSome { type A }) => 42
// ^ variable.parameter
//    ^^^ support.class
//           ^^^^^^^ keyword.declaration.scala

   ()
// ^^ constant.language.scala

   Foo()
// ^^^ support.constant.scala
//    ^^ - constant.language.scala

  Foo[A]()
//      ^^ - constant.language.scala

  foo[A]()
//      ^^ - constant.language.scala

foo() bar ()
// ^^ - constant.language.scala
//        ^^ constant.language.scala

foo()()
//   ^^ - constant.language.scala

foo(())()
//  ^^ constant.language.scala
//     ^^ - constant.language.scala

   () => 42
// ^^ - constant.language.scala
//    ^^ storage.type.function.arrow

"testing /*comments*/"
//       ^^^^^^^^^^^^ string.quoted.double
//       ^^^^^^^^^^^^ - comment

   cb: ((Throwable \/ Unit) => Unit) => 42
// ^^ variable.parameter
//                 ^^ support.type.scala
//                                   ^^ storage.type.function.arrow

def foo(a: A <:< B)
//           ^^^ support.type.scala

def foo(a: A >:> B)
//           ^^^ support.type.scala

def foo(a: A =:= B)
//           ^^^ support.type.scala

def foo(a: A =:= B = null)
//                 ^ keyword.operator.assignment.scala
//                   ^^^^ constant.language.scala

def foo(a: A :: B)
//           ^^ support.type.scala

class Foo(a: A <:< B)
//             ^^^ support.type.scala

class Foo(a: A >:> B)
//             ^^^ support.type.scala

class Foo(a: A =:= B)
//             ^^^ support.type.scala

class Foo(a: A =:= B = null)
//                   ^ keyword.operator.assignment.scala
//                     ^^^^ constant.language.scala

class Foo(a: A :: B)
//             ^^ support.type.scala

import foo
// <- meta.import.scala
//     ^^^ variable.import.scala

import foo; import bar
//     ^^^ variable.import.scala
//          ^^^^^^ keyword.other.import.scala
//                 ^^^ variable.import.scala

import foo.bar
//     ^^^^^^^ variable.package.scala

import foo.{bar, bar => baz, bar=>baz}
//         ^^^^^^^^^^^^^^^^^ meta.import.selector.scala
//          ^^^ variable.import.scala
//               ^^^ variable.import.renamed-from.scala
//                   ^^ keyword.operator.arrow.scala
//                      ^^^ variable.import.renamed-to.scala
//                           ^^^ variable.import.renamed-from.scala
//                              ^^ keyword.operator.arrow.scala
//                                ^^^ variable.import.renamed-to.scala


import foo.{
   bar => bin
// ^^^ variable.import.renamed-from.scala
//        ^^^ variable.import.renamed-to.scala
}

import foo._
//         ^ variable.language.underscore.scala

import foo.{Foo => _}
//                 ^ variable.language.underscore.scala

for {} yield ()
//     ^^^^^ keyword.control.flow.scala
//           ^^ constant.language.scala

   42.bar
//   ^ - constant.numeric.scala

  baz[m.type]
//      ^^^^ keyword.other.scala

foo: m.type
//     ^^^^ keyword.other.scala

   ==
// ^^ - keyword

offset >= 0
//     ^^ - keyword

{
  case chunk #: h =>
//              ^ variable.parameter
}

val chunk #: h = ???
//           ^ entity.name.val

for {
  if things >= stuff
//   ^^^^^^ - variable.parameter
//             ^^^^^ - variable.parameter
}


for (if things >= stuff)
//      ^^^^^^ - variable.parameter
//                ^^^^^ - variable.parameter

   _
// ^ variable.language.underscore.scala

foo._1
//  ^ - variable.language.scala

foo_=
//  ^ - keyword

foo_
// ^ - variable.language

foo({ _ => () })
//    ^ variable.language.underscore.scala
//      ^^ storage.type.function.arrow

foo({ _: Unit => () })
//    ^ variable.language.underscore.scala
//            ^^ storage.type.function.arrow

  stuff: _*
//       ^^ keyword.operator.varargs.scala

{
  case _ @ _* =>
//         ^^ keyword.operator.varargs.scala
}

  val _ @ _* = things
//        ^^ keyword.operator.varargs.scala

s"testing ${things} and more!"
//          ^^^^^^ - string
//          ^^^^^^ source.scala.embedded

foo.bar
// ^ punctuation.accessor.scala

(foo, bar)
//  ^ punctuation.separator.scala

{
case (foo, bar) =>
//       ^ punctuation.separator.scala
}

val (foo, bar) = ???
//      ^ punctuation.separator.scala

foo eq bar
//  ^^ keyword.operator.word.scala

new Config()
//        ^^ - constant

val A: Foo = stuff
//  ^ entity.name.val.scala

type Maybe[A] = { type Inner = A; def x: Int }
//                                ^^ storage.type.function.scala
//                                    ^ entity.name.function.scala

   for {
// ^^^ keyword.control.flow.scala
      stuff = sequenceU.map(_.flatten) // thingy
     _ <- fooinConns.map(_.map(t => { }))
//     ^^ keyword.operator.assignment.scala
   } yield ()

new Foo with Bar with Baz
//      ^^^^ keyword.declaration.scala
//           ^^^ support.class.scala
//               ^^^^ keyword.declaration.scala
//                    ^^^ support.class.scala

type Thing = Foo with Bar with Baz
//               ^^^^ keyword.declaration.scala
//                    ^^^ support.class.scala

Foo[Foo with Bar]
//      ^^^^ keyword.declaration.scala
//           ^^^ support.class.scala

xs: Foo with Bar
//      ^^^^ keyword.declaration.scala
//           ^^^ support.class.scala

   classTag[U]
// ^^^^^ - storage.type

   s"before ${classTag[U] stuff} after"
//   ^^^^^^ string.quoted.interpolated.scala
//            ^^^^^ - storage.type
//                               ^^^^^ string.quoted.interpolated.scala

{
  case Stuff(thing, other) =>
//           ^^^^^ variable.parameter.scala
//                  ^^^^^ variable.parameter.scala
}

{
   case (x, y: Int => String) => ()
//                 ^^ keyword.operator.arrow.scala
//                    ^^^^^^ support.class.scala
}

{
   case (foo.bar, _) => ()
//           ^^^ - variable
}

val Stuff(thing, other) = ???
//        ^^^^^ entity.name.val.scala
//               ^^^^^ entity.name.val.scala

   x: List[Int] => ()
// ^ variable.parameter.scala
//              ^^ storage.type.function.arrow.scala

/** private */ class Foo
//             ^^^^^ storage.type.class

   foo
// ^^^ - comment

   /*
   /*
   test
// ^^^^ comment.block.scala
   */
   test
// ^^^^ comment.block.scala
   */
   test
// ^^^^ - comment

   /**
   /**
   test
// ^^^^ comment.block.documentation.scala
   */
   test
// ^^^^ comment.block.documentation.scala
   */
   test
// ^^^^ - comment

def <(a: Int) = 42
//  ^ entity.name.function.scala
//    ^ variable.parameter.scala

   <thing foo="42"/>
//  ^^^^^ text.xml entity.name.tag.xml
//        ^^^ text.xml entity.other.attribute-name.localname.xml
//            ^ text.xml string.quoted.double.xml punctuation.definition.string.begin.xml
//             ^^ text.xml string.quoted.double.xml
//               ^ text.xml string.quoted.double.xml punctuation.definition.string.end.xml

   <!-- not a comment -->
// ^^^^^^^^^^^^^^^^^^^^^^ - comment

   <foo bar="test" baz='test' bin={ 42 }>
// ^^^^^^^^^^^^^^^^^^^^^^^^^^^^^^^ text.xml meta.tag.xml
//                                      ^ text.xml meta.tag.xml
//                     ^ text.xml string.quoted.single.xml punctuation.definition.string.begin.xml
//                          ^ text.xml string.quoted.single.xml punctuation.definition.string.end.xml
//                                  ^^ source.scala constant.numeric.integer.scala
     {
       42 + "thing"
//     ^^^^^^^^^^^^ - text.xml
//     ^^ source.scala constant.numeric.integer.scala
//          ^^^^^^^ source.scala string.quoted.double.scala
       // comments!
//     ^^^^^^^^^^^^ source.scala comment.line.double-slash.scala

       <nested/>
//     ^^^^^^^^^ - text.xml text.xml
//     ^^^^^^^^^ text.xml meta.tag.xml
//      ^^^^^^ entity.name.tag.xml
     }

     "stuff"
//   ^^^^^^^ - string

     <!-- comments -->
//   ^^^^^^^^^^^^^^^^^ comment.block.xml

     <thing/>

     <more>
       more tags!
       /* not a comment */
//     ^^^^^^^^^^^^^^^^^^^ - comment
     </more>
   </foo>

   </thing>
// invalid.illegal.bad-closing-tag.xml

   <?xml version="1.0"?>
// ^^^^^^^^^^^^^^^^^^^^^ invalid.illegal.reserved-proc-instr.xml

   <?xml
// ^^^^^ invalid.illegal.reserved-proc-instr.xml

   <?xmll?>
// ^^^^^^^^ - invalid

   <?foo thing="false"?>
// ^^ punctuation.definition.tag.begin.xml
//   ^^^ entity.name.tag.xml
//             ^^^^^^^ string.quoted.double.xml
//                    ^^ punctuation.definition.tag.end.xml

   <!-- not a comment -->
// ^^^^^^^^^^^^^^^^^^^^^^ - comment

   <foo a="&" b="<" c=">"/>
// ^^^^^^^^^^^^^^^^^^^^^^^^ text.xml meta.tag.xml
// ^ punctuation.definition.tag.begin.xml
//         ^ invalid.illegal.bad-ampersand.xml
//               ^ invalid.illegal.missing-entity.xml
//                     ^ invalid.illegal.missing-entity.xml
//                       ^^ punctuation.definition.tag.end.xml

   <foo a="&amp;"/>
// ^^^^^^^^^^^^^^^^ text.xml meta.tag.xml
// ^ punctuation.definition.tag.begin.xml
//          ^^^ constant.character.entity.xml

   <foo>
// ^ punctuation.definition.tag.begin.xml
     &amp;
//   ^^^^^ constant.character.entity.xml - meta.tag.xml
   </foo>

class Test1
    (a: String)
//   ^ variable.parameter.scala

class Test1

    (a: String)
//   ^ - variable

class Test1
    (val a: String) {
   "string"
// ^^^^^^^^ string.quoted.double.scala
}

def test
    (arg: String) = arg
//   ^^^ variable.parameter.scala

def test
    (arg: String)
    (arg: String) = arg
//   ^^^ variable.parameter.scala

// the following test is paired together
   def foo: Map[Bar]
   def connectionMap: Unit
// ^^^ storage.type.function.scala

def foo: Map[Bar]=42
//                ^^ constant.numeric.integer.scala

   x: Foo.Bar => ()
// ^ variable.parameter.scala
//            ^^ storage.type.function.arrow.scala

   x: Foo#Bar => ()
// ^ variable.parameter.scala
//            ^^ storage.type.function.arrow.scala

    object Stuff {
      case
    }
    thing
//  ^^^^^ - variable

    s"thingy "
//   ^ punctuation.definition.string.begin.scala

   def thing(): Other
   def boo: Int
// ^^^ storage.type.function.scala
//     ^^^ entity.name.function.scala

for {
  abc = () => 42
//         ^^ storage.type.function.arrow.scala
}


for (
  abc = () => 42
//         ^^ storage.type.function.arrow.scala
)

new {
   "foo"
// ^^^^^ string.quoted.double.scala
}

def foo(a: String*, b: (Int => String)*, c: Int*): Negative*
//               ^ keyword.operator.varargs.scala
//                                    ^ keyword.operator.varargs.scala
//                                             ^ keyword.operator.varargs.scala
//                                                         ^ support.type.scala - keyword

def foo(a: Int * String): Unit
//             ^ support.type.scala - keyword

class Foo(a: String*)
//                 ^ keyword.operator.varargs.scala

class Foo(a: String* )
//                  ^ - keyword

def foo(a: String* )
//                ^ - keyword

trait AlgebraF[F[_]] { type f[x] = Algebra[F,x] }
//                     ^^^^ storage.type.scala
//                               ^ keyword.operator.assignment.scala

// annotation examples from: http://www.scala-lang.org/files/archive/spec/2.11/11-annotations.html
@deprecated("Use D", "1.0") class C { ... }
// <- meta.annotation
// ^^ variable.annotation
//            ^^ string
//                        ^ meta.annotation
//                         ^ - meta.annotation

@transient @volatile var m: Int
// ^^ variable.annotation
//          ^ variable.annotation

String @local
//     ^ punctuation.definition.annotation
//      ^^ variable.annotation

(e: @unchecked) match { ... }
//   ^^ variable.annotation
//              ^^^^^ keyword.control.flow

// more complex:
@scala.beans.BeanProperty
// <- meta.annotation
 // <- meta.annotation.identifier
//^^^^^^^^^^^^^^^^^^^^^^^ meta.annotation.identifier
//           ^^^^^^^^^^^^ variable.annotation
//    ^ punctuation.accessor

(e: Int @unchecked) match { ... }
//  ^^ storage.type.primitive
//       ^^ variable.annotation
//                  ^^^^^ keyword.control.flow

@obsolete("this class is horrible don't use it", alpha=3)
//  ^^ variable.annotation
//            ^ string
//                                                     ^ constant.numeric.integer
trait Function0[@specialized(Unit, Int, Double) T] {
//               ^^ variable.annotation
//                           ^^ storage.type.primitive
//                                              ^ support.class
//              ^ punctuation.definition.annotation
//              ^ meta.annotation
//                                            ^ meta.annotation.parameters
//                                             ^ - meta.annotation
//                               ^ punctuation.separator.arguments.annotation
  def apply: T
}

x: Foo @volatile with Bar @foo.bar @bar with Baz
//          ^^ variable.annotation
//               ^^ keyword.declaration
//                    ^^^ support.class
//                        ^^^^^ - variable.annotation
//                             ^^^ variable.annotation
//                                  ^^^ variable.annotation
//                                           ^^^ support.class

   extends
// ^^^^^^^ invalid.keyword.dangling-extends.scala

   with
// ^^^^ invalid.keyword.dangling-with.scala

class Foo with Bar
//        ^^^^ invalid.keyword.with-before-extends.scala

class Foo extends Bar extends Baz
//                    ^^^^^^^ invalid.keyword.extends-after-extends.scala

class Foo extends Bar[A with B](42)
//                    ^ support.class.scala
//                      ^^^^ keyword.declaration.scala
//                           ^ support.class.scala
//                              ^^ constant.numeric.integer.scala

class Foo extends Bar { val x = 42 } with Baz
//                    ^ punctuation.section.braces.begin.scala
//                                 ^ punctuation.section.braces.end.scala
//                                   ^^^^ keyword.declaration.scala
//                                        ^^^ entity.other.inherited-class.scala

class Foo { val x = 42 } extends Bar with Baz
//        ^ punctuation.section.braces.begin.scala
//                     ^ punctuation.section.braces.end.scala
//                       ^^^^^^^ keyword.declaration.scala
//                               ^^^ entity.other.inherited-class.scala

class Foo {

// <- meta.class.body.scala
}

class Foo extends Bar {

// <- meta.class.body.scala
}

   {
// ^ punctuation.section.block.begin.scala
     // <- meta.block.scala
   }
// ^ punctuation.section.block.end.scala

   (
// ^ punctuation.section.group.begin.scala
     // <- meta.group.scala
     )
//   ^ punctuation.section.group.end.scala

   [
// ^ punctuation.definition.generic.begin.scala
     // <- meta.generic.scala
     ]
//   ^ punctuation.definition.generic.end.scala

class Foo extends Bar(42)
//                   ^ punctuation.section.parens.begin.scala
//                      ^ punctuation.section.parens.end.scala

class Foo extends (Int => String)
//                ^ punctuation.section.parens.begin.scala
//                              ^ punctuation.section.parens.end.scala

class Foo extends Bar[Int]
//                   ^ punctuation.section.brackets.begin.scala
//                       ^ punctuation.section.brackets.end.scala

match {
  case _
//^^^^ - meta.pattern
//     ^ meta.pattern.scala
   => 42
// ^^ - meta.block.case.first
// ^^ - meta.pattern
//    ^^ meta.block.case.first.scala
{

  // <- - meta.block.case
}

  case _ => 42
//       ^^ - meta.block.case.non-first
//       ^^ - meta.pattern
//          ^^ meta.block.case.non-first.scala

  case _ => 42
//       ^^ - meta.block.case.non-first
//          ^^ meta.block.case.non-first.scala
}

class Foo
    extends Bar
//  ^^^^^^^ keyword.declaration.scala
//          ^^^ entity.other.inherited-class.scala

class Foo extends Bar
    with Baz
//  ^^^^ keyword.declaration.scala
//       ^^^ entity.other.inherited-class.scala

class Foo extends Bar
    with Baz
    with Bin
//  ^^^^ keyword.declaration.scala
//       ^^^ entity.other.inherited-class.scala

def foo
   42
// ^^ constant.numeric.integer.scala

def foo()
   42
// ^^ constant.numeric.integer.scala

def foo():
   42
// ^^ constant.numeric.integer.scala

val foo: Thing =42
//              ^^ constant.numeric.integer.scala

var foo: Thing =42
//              ^^ constant.numeric.integer.scala

class Foo extends Bar with {
   import Thing._
// ^^^^^^ keyword.other.import.scala
//        ^^^^^ variable.package.scala
}

<<<<<<< HEAD
   final class A
   final class B
// ^^^^^ storage.modifier.other.scala
//       ^^^^^ storage.type.class.scala
//             ^ entity.name.class.scala

abc match {
  case $foo(bar) => ()
  //   ^^^^ - variable
}

   sealed trait Foo
   sealed trait Bar
// ^^^^^^ storage.modifier.other.scala
//        ^^^^^ storage.type.class.scala
//              ^^^ entity.name.class.scala

package object foo extends Bar with Baz
//                 ^^^^^^^ keyword.declaration.scala
//                         ^^^ entity.other.inherited-class.scala
//                             ^^^^ keyword.declaration.scala
//                                  ^^^ entity.other.inherited-class.scala

new RangeColumn(range) with LongColumn { def apply(row: Int) = a + row }
//                     ^^^^ keyword.declaration.scala
//                          ^^^^^^^^^^ support.class.scala
//                                       ^^^ storage.type.function.scala

   implicit def M: Monad[M]
   implicit def Monad
// ^^^^^^^^ storage.modifier.other.scala
//          ^^^ storage.type.function.scala
//              ^ entity.name.function.scala
=======
class Foo extends Bar.Baz with bin.Baz
//                ^^^^^^^ entity.other.inherited-class.scala
//                   ^ punctuation.accessor.scala
//                             ^^^^^^^ entity.other.inherited-class.scala
//                                ^ punctuation.accessor.scala

final case class

{
   final case =>
// ^^^^^ - variable
}

  val ~ = 42
//    ^ entity.name.val.scala
  val \/- = 42
//    ^^^ entity.name.val.scala

type ~[+A] = A
//     ^ keyword.operator
type ~[A <: B] = A
//       ^^ keyword.operator
type ~[A >: B] = A
//       ^^ keyword.operator

  +()
// ^^ - constant

for {
  // abc <-
} yield thing
//      ^^^^^ - variable

for (
  // abc <-
) yield thing
//      ^^^^^ - variable

for {
  abc /* <- */
} yield thing
//      ^^^^^ - variable

for {
  "abc <-"
} yield thing
//      ^^^^^ - variable

for {
   abc /* abc */ <-
// ^^^ variable.parameter.scala
} yield thing
//      ^^^^^ - variable

   <![CDATA[<sender>John Smith</sender>]]>
// ^^^^^^^^^^^^^^^^^^^^^^^^^^^^^^^^^^^^^^^ string.unquoted.cdata.xml
// ^ - invalid
// ^^^^^^^^^ punctuation.definition.string.begin.xml
//           ^^^^^^ - entity
//                                     ^^^ punctuation.definition.string.end.xml
//                                       ^ - invalid

  <foo>
//^^^^^ text.xml meta.tag.xml
//^ punctuation.definition.tag.begin
// ^^^ entity.name.tag
//    ^ punctuation.definition.tag.end
//    ^ - text.xml text.xml
   <![CDATA[<sender>John Smith</sender>]]>
// ^^^^^^^^^^^^^^^^^^^^^^^^^^^^^^^^^^^^^^^ text.xml string.unquoted.cdata.xml
// ^ - invalid
// ^^^^^^^^^ punctuation.definition.string.begin.xml
//           ^^^^^^ - entity
//                                     ^^^ punctuation.definition.string.end.xml
//                                       ^ - invalid
  </foo>
//^^^^^^ text.xml meta.tag.xml
//^^ punctuation.definition.tag.begin
//  ^^^ entity.name.tag
//     ^ punctuation.definition.tag.end

   case class
// ^^^^ storage.type.class.scala

new Monad[Catenable] with Traverse
//       ^ punctuation.definition.generic.begin.scala
//       ^^^^^^^^^^^ meta.generic.scala
//                 ^ punctuation.definition.generic.end.scala
//                   ^^^^ keyword.declaration.scala
//                        ^^^^^^^^ support.class.scala
>>>>>>> 213a50a8
<|MERGE_RESOLUTION|>--- conflicted
+++ resolved
@@ -1487,41 +1487,6 @@
 //        ^^^^^ variable.package.scala
 }
 
-<<<<<<< HEAD
-   final class A
-   final class B
-// ^^^^^ storage.modifier.other.scala
-//       ^^^^^ storage.type.class.scala
-//             ^ entity.name.class.scala
-
-abc match {
-  case $foo(bar) => ()
-  //   ^^^^ - variable
-}
-
-   sealed trait Foo
-   sealed trait Bar
-// ^^^^^^ storage.modifier.other.scala
-//        ^^^^^ storage.type.class.scala
-//              ^^^ entity.name.class.scala
-
-package object foo extends Bar with Baz
-//                 ^^^^^^^ keyword.declaration.scala
-//                         ^^^ entity.other.inherited-class.scala
-//                             ^^^^ keyword.declaration.scala
-//                                  ^^^ entity.other.inherited-class.scala
-
-new RangeColumn(range) with LongColumn { def apply(row: Int) = a + row }
-//                     ^^^^ keyword.declaration.scala
-//                          ^^^^^^^^^^ support.class.scala
-//                                       ^^^ storage.type.function.scala
-
-   implicit def M: Monad[M]
-   implicit def Monad
-// ^^^^^^^^ storage.modifier.other.scala
-//          ^^^ storage.type.function.scala
-//              ^ entity.name.function.scala
-=======
 class Foo extends Bar.Baz with bin.Baz
 //                ^^^^^^^ entity.other.inherited-class.scala
 //                   ^ punctuation.accessor.scala
@@ -1612,4 +1577,37 @@
 //                 ^ punctuation.definition.generic.end.scala
 //                   ^^^^ keyword.declaration.scala
 //                        ^^^^^^^^ support.class.scala
->>>>>>> 213a50a8
+
+   final class A
+   final class B
+// ^^^^^ storage.modifier.other.scala
+//       ^^^^^ storage.type.class.scala
+//             ^ entity.name.class.scala
+
+abc match {
+  case $foo(bar) => ()
+  //   ^^^^ - variable
+}
+
+   sealed trait Foo
+   sealed trait Bar
+// ^^^^^^ storage.modifier.other.scala
+//        ^^^^^ storage.type.class.scala
+//              ^^^ entity.name.class.scala
+
+package object foo extends Bar with Baz
+//                 ^^^^^^^ keyword.declaration.scala
+//                         ^^^ entity.other.inherited-class.scala
+//                             ^^^^ keyword.declaration.scala
+//                                  ^^^ entity.other.inherited-class.scala
+
+new RangeColumn(range) with LongColumn { def apply(row: Int) = a + row }
+//                     ^^^^ keyword.declaration.scala
+//                          ^^^^^^^^^^ support.class.scala
+//                                       ^^^ storage.type.function.scala
+
+   implicit def M: Monad[M]
+   implicit def Monad
+// ^^^^^^^^ storage.modifier.other.scala
+//          ^^^ storage.type.function.scala
+//              ^ entity.name.function.scala