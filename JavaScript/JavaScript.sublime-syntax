--- conflicted
+++ resolved
@@ -1651,13 +1651,8 @@
             3: support.function.console.js
           set:
             - call-expression-method-meta
-<<<<<<< HEAD
             - function-call-arguments
-        - match: \b(process)(?:(\.)(abort|chdir|cwd|disconnect|exit|[sg]ete?[gu]id|send|[sg]etgroups|initgroups|kill|memoryUsage|nextTick|umask|uptime|hrtime))?\b
-=======
-            - function-call-params
         - match: (process)(?:(\.)(abort|chdir|cwd|disconnect|exit|[sg]ete?[gu]id|send|[sg]etgroups|initgroups|kill|memoryUsage|nextTick|umask|uptime|hrtime))?{{identifier_break}}
->>>>>>> a1320a4a
           captures:
             1: support.type.object.process.js
             2: punctuation.accessor.js
@@ -1711,13 +1706,8 @@
       scope: support.function.mutator.js
       set:
         - call-expression-method-meta
-<<<<<<< HEAD
         - function-call-arguments
-    - match: \b(s(ub(stringData|mit)|plitText|e(t(NamedItem|Attribute(Node)?)|lect))|has(ChildNodes|Feature)|namedItem|c(l(ick|o(se|neNode))|reate(C(omment|DATASection|aption)|T(Head|extNode|Foot)|DocumentFragment|ProcessingInstruction|E(ntityReference|lement)|Attribute))|tabIndex|i(nsert(Row|Before|Cell|Data)|tem)|open|delete(Row|C(ell|aption)|T(Head|Foot)|Data)|focus|write(ln)?|a(dd|ppend(Child|Data))|re(set|place(Child|Data)|move(NamedItem|Child|Attribute(Node)?)?)|get(NamedItem|Element(sBy(Name|TagName)|ById)|Attribute(Node)?)|blur)\b(?=\()
-=======
-        - function-call-params
     - match: (s(ub(stringData|mit)|plitText|e(t(NamedItem|Attribute(Node)?)|lect))|has(ChildNodes|Feature)|namedItem|c(l(ick|o(se|neNode))|reate(C(omment|DATASection|aption)|T(Head|extNode|Foot)|DocumentFragment|ProcessingInstruction|E(ntityReference|lement)|Attribute))|tabIndex|i(nsert(Row|Before|Cell|Data)|tem)|open|delete(Row|C(ell|aption)|T(Head|Foot)|Data)|focus|write(ln)?|a(dd|ppend(Child|Data))|re(set|place(Child|Data)|move(NamedItem|Child|Attribute(Node)?)?)|get(NamedItem|Element(sBy(Name|TagName)|ById)|Attribute(Node)?)|blur){{identifier_break}}(?=\()
->>>>>>> a1320a4a
       scope: support.function.dom.js
       set:
         - call-expression-method-meta
