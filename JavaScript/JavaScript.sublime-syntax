%YAML 1.2
---
# Derived from JavaScript Next: https://github.com/Benvie/JavaScriptNext.tmLanguage
name: JavaScript
file_extensions:
  - js
  - htc
first_line_match: ^#!\s*/.*\b(node|js)\b
scope: source.js
variables:
  identifier_start: '[_$\p{L}\p{Nl}]'
  identifier_part: '[_$\p{L}\p{Nl}\p{Mn}\p{Mc}\p{Nd}\p{Pc}\x{200C}\x{200D}]'
  identifier_break: (?!{{identifier_part}})

  identifier: '{{identifier_start}}{{identifier_part}}*{{identifier_break}}'
  constant_identifier: '[[:upper:]]{{identifier_part}}*{{identifier_break}}'
  dollar_only_identifier: '\${{identifier_break}}'
  dollar_identifier: '(\$){{identifier_part}}*{{identifier_break}}+'
  func_lookahead: '\s*(async\s+)?function{{identifier_break}}'
  arrow_func_lookahead: '\s*(async\s*)?({{identifier}}|\(([^()]|\([^()]*\))*\))\s*=>'
  either_func_lookahead: (?:{{func_lookahead}}|{{arrow_func_lookahead}})
  binding_pattern_lookahead: (?:{{identifier}}|\[|\{)
  accessor_expression: ({{identifier}}\s*\.\s*)+({{identifier}})

  property_name: >-
    (?x)(?:
      {{identifier}}
      | '(?:[^\\']|\\.)*'
      | "(?:[^\\"]|\\.)*"
      | \[ {{identifier}} (?:\.{{identifier}})* \]
    )

  class_element_name: |-
    (?x)(?:
      {{property_name}}
      | \#{{identifier}}
    )

  method_lookahead: |-
    (?x)(?=
      (?: get|set|async ){{identifier_break}}
      | \*
      | {{property_name}} \s* \(
    )

  line_continuation_lookahead: >-
    (?x)
    (?! \+\+ | -- )
    (?=
      != |
      [ -+*/% ><= &|^ \[( ;,.:? ]
    )

contexts:
  main:
    - include: comments
    - include: comments-top-level
    - include: keywords-top-level
    - include: statements

  prototype:
    - include: comments

  comments:
    - match: /\*\*(?!/)
      scope: punctuation.definition.comment.js
      push:
        - meta_include_prototype: false
        - meta_scope: comment.block.documentation.js
        - match: \*/
          scope: punctuation.definition.comment.js
          pop: true
    - match: /\*
      scope: punctuation.definition.comment.js
      push:
        - meta_include_prototype: false
        - meta_scope: comment.block.js
        - match: \*/
          scope: punctuation.definition.comment.js
          pop: true
    - match: //
      scope: punctuation.definition.comment.js
      push:
        - meta_include_prototype: false
        - meta_scope: comment.line.double-slash.js
        - match: \n
          pop: true

  comments-top-level:
    - match: ^(#!).*$\n?
      scope: comment.line.shebang.js
      captures:
        1: punctuation.definition.comment.js

  else-pop:
    - match: (?=\S)
      pop: true

  immediately-pop:
    - match: ''
      pop: true

  comma-separator:
    - match: ','
      scope: punctuation.separator.comma.js

  keywords-top-level:
    - match: import{{identifier_break}}
      scope: keyword.control.import-export.js
      push:
        - import-meta
        - import-export-final
        - import-extended

    - match: export{{identifier_break}}
      scope: keyword.control.import-export.js
      push:
        - export-meta
        - export-extended

    - match: (?:export|default|from|as){{identifier_break}}
      scope: keyword.control.import-export.js

  import-meta:
    - meta_scope: meta.import.js
    - include: immediately-pop

  import-export-alias:
    - match: as{{identifier_break}}
      scope: keyword.control.import-export.js
      set:
        - match: default{{identifier_break}}
          scope: keyword.control.import-export.js
          pop: true
        - match: '{{identifier}}'
          scope: variable.other.readwrite.js
          pop: true
        - include: else-pop
    - include: else-pop

  import-export-final:
    - match: 'from{{identifier_break}}'
      scope: keyword.control.import-export.js
    - match: (?=['"])
      push: literal-string
    - include: else-pop

  import-extended:
    - match: (?='|")
      pop: true
    - match: (?=\S)
      set:
        - import-list
        - import-export-alias
        - import-item

  import-list:
    - match: ','
      scope: punctuation.separator.comma.js
      push:
        - import-export-alias
        - import-item
    - include: else-pop

  import-item:
    - match: '\{'
      scope: punctuation.section.block.js
      set: import-brace
    - match: '{{identifier}}'
      scope: variable.other.readwrite.js
      pop: true
    - match: '\*'
      scope: constant.other.js
      pop: true
    - include: else-pop

  import-brace:
    - meta_scope: meta.block.js
    - include: comma-separator
    - match: '\}'
      scope: punctuation.section.block.js
      pop: true
    - match: '{{identifier}}'
      scope: variable.other.readwrite.js
      push: import-export-alias
    - match: '\*'
      scope: constant.other.js
      push: import-export-alias
    - include: else-pop

  export-meta:
    - meta_scope: meta.export.js
    - include: immediately-pop

  export-extended:
    - match: (?:const|let|var){{identifier_break}}
      scope: storage.type.js
      set: expression-statement

    - match: (?=class{{identifier_break}})
      set: class

    - match: (?={{func_lookahead}})
      set: function-declaration

    - match: 'default{{identifier_break}}'
      scope: keyword.control.import-export.js
      set:
        - match: (?=class{{identifier_break}})
          set: class

        - match: (?={{func_lookahead}})
          set: function-declaration

        - match: (?=\S)
          set: expression-statement

    - match: (?=\S)
      set:
        - import-export-final
        - export-list
        - import-export-alias
        - export-item

  export-list:
    - match: ','
      scope: punctuation.separator.comma.js
      push:
        - import-export-alias
        - export-item
    - include: else-pop

  export-item:
    - match: '\{'
      scope: punctuation.section.block.js
      set:
        - export-brace
    - match: '{{identifier}}'
      scope: variable.other.readwrite.js
      pop: true
    - match: '\*'
      scope: constant.other.js
      pop: true
    - include: else-pop

  export-brace:
    - meta_scope: meta.block.js
    - include: comma-separator
    - match: '\}'
      scope: punctuation.section.block.js
      pop: true
    - match: '{{identifier}}'
      scope: variable.other.readwrite.js
      push: import-export-alias
    - match: '\*'
      scope: constant.other.js
      push: import-export-alias
    - include: else-pop

  statements:
    - match: '\)|\}|\]'
      scope: invalid.illegal.stray-bracket-end.js
      pop: true

    - match: \;
      scope: punctuation.terminator.statement.js

    - include: conditional
    - match: '\{'
      scope: punctuation.section.block.js
      push:
        - meta_scope: meta.block.js
        - match: '\}'
          scope: punctuation.section.block.js
          pop: true
        - include: statements
    - include: label

    - include: variable-declaration

    - match: throw{{identifier_break}}
      scope: keyword.control.trycatch.js
      push: restricted-production

    - match: (?:break|continue|goto){{identifier_break}}
      scope: keyword.control.loop.js

    - match: return{{identifier_break}}
      scope: keyword.control.flow.js
      push: restricted-production

    - match: debugger{{identifier_break}}
      scope: keyword.other.debugger.js

    - include: function-or-class-declaration

    - match: (?=\S)
      push: expression-statement

  variable-binding-pattern:
    - include: variable-binding-name
    - include: variable-binding-array-destructuring
    - include: variable-binding-object-destructuring
    - include: else-pop

  variable-binding-name:
    - match: (?={{identifier}})
      set:
        - meta_scope: meta.binding.name.js
        - include: literal-variable

  variable-binding-array-destructuring:
    - match: '\['
      scope: punctuation.section.brackets.begin.js
      set:
        - meta_scope: meta.binding.destructuring.sequence.js
        - match: '\]'
          scope: punctuation.section.brackets.end.js
          pop: true
        - include: variable-binding-spread
        - include: variable-binding-list

  variable-binding-object-destructuring:
    - match: '\{'
      scope: punctuation.section.block.begin.js
      set:
        - meta_scope: meta.binding.destructuring.mapping.js
        - match: '\}'
          scope: punctuation.section.block.end.js
          pop: true
        - include: variable-binding-spread
        - match: (?={{identifier}})
          push:
            - initializer
            - variable-binding-object-alias
            - object-literal-meta-key
            - variable-binding-object-key
        - include: comma-separator

  variable-binding-object-alias:
    - match: ':'
      scope: punctuation.separator.key-value.js
      set: variable-binding-pattern
    - include: else-pop

  variable-binding-object-key:
    - match: '{{identifier}}(?=\s*:)'
      pop: true
    - include: variable-binding-name
    - include: else-pop

  variable-binding-spread:
    - match: '\.\.\.'
      scope: keyword.operator.spread.js
      push: variable-binding-pattern

  variable-binding-list:
    - include: comma-separator
    - match: (?={{binding_pattern_lookahead}})
      push:
        - initializer
        - variable-binding-pattern
    - include: else-pop

  variable-binding-top:
    - include: function-assignment
    - match: (?={{binding_pattern_lookahead}})
      set:
        - initializer
        - variable-binding-pattern
    - match: \n
      set:
        - match: '{{line_continuation_lookahead}}'
          set: variable-binding-top
        - include: else-pop
    - include: else-pop

  variable-binding-list-top:
    - match: ','
      scope: punctuation.separator.comma.js
      push: variable-binding-top
    - include: else-pop

  variable-declaration:
    - match: (?:const|let|var){{identifier_break}}
      scope: storage.type.js
      push:
        - variable-binding-list-top
        - variable-binding-top

  function-parameter-binding-pattern:
    - include: function-parameter-binding-name
    - include: function-parameter-binding-array-destructuring
    - include: function-parameter-binding-object-destructuring
    - include: else-pop

  function-parameter-binding-name:
    - match: '{{identifier}}'
      scope: meta.binding.name.js variable.parameter.function.js

  function-parameter-binding-array-destructuring:
    - match: '\['
      scope: punctuation.section.brackets.begin.js
      set:
        - meta_scope: meta.binding.destructuring.sequence.js
        - match: '\]'
          scope: punctuation.section.brackets.end.js
          pop: true
        - include: function-parameter-binding-list

  function-parameter-binding-object-destructuring:
    - match: '\{'
      scope: punctuation.section.block.begin.js
      set:
        - meta_scope: meta.binding.destructuring.mapping.js
        - match: ','
          scope: punctuation.separator.parameter.function.js
        - match: '\}'
          scope: punctuation.section.block.end.js
          pop: true
        - include: function-parameter-binding-spread
        - match: (?={{identifier}})
          push:
            - initializer
            - function-parameter-binding-object-alias
            - object-literal-meta-key
            - function-parameter-binding-object-key

  function-parameter-binding-object-alias:
    - match: ':'
      scope: punctuation.separator.key-value.js
      set: function-parameter-binding-pattern
    - include: else-pop

  function-parameter-binding-object-key:
    - match: '{{identifier}}(?=\s*:)'
      pop: true
    - include: function-parameter-binding-name
    - include: else-pop

  function-parameter-binding-spread:
    - match: '\.\.\.'
      scope: keyword.operator.spread.js
      push: function-parameter-binding-pattern

  function-parameter-binding-list:
    - match: ','
      scope: punctuation.separator.parameter.function.js
    - include: function-parameter-binding-spread
    - match: (?={{binding_pattern_lookahead}})
      push:
        - initializer
        - function-parameter-binding-pattern
    - include: else-pop

  function-or-class-declaration:
    - match: (?=class{{identifier_break}})
      push: class

    - match: (?={{func_lookahead}})
      push: function-declaration

  initializer:
    - match: '='
      scope: keyword.operator.assignment.js
      set: expression-no-comma
    - include: else-pop

  function-initializer:
    - meta_scope: meta.function.declaration.js
    - match: '='
      scope: keyword.operator.assignment.js
      set:
        - meta_content_scope: meta.function.declaration.js
        - match: (?=\S)
          set: expression-no-comma

    - include: else-pop

  expression-statement:
    - match: (?=\S)
      set: [ expression-statement-end, expression-begin ]

  expression-statement-end:
    - match: \n
      set:
        - match: '{{line_continuation_lookahead}}'
          set: expression-statement-end
        - include: else-pop
    - include: expression-end

  restricted-production:
    - match: \n
      pop: true
    - match: (?=\S)
      set: expression-statement

  expect-case-colon:
    - match: ':'
      scope: punctuation.separator.js
      pop: true
    - include: else-pop

  conditional:
    - match: switch{{identifier_break}}
      scope: keyword.control.switch.js
      push:
        - meta_scope: meta.switch.js
        - match: (?=\()
          push: parenthesized-expression
        - match: '\}'
          scope: meta.block.js punctuation.section.block.js
          pop: true
        - match: '\{'
          scope: punctuation.section.block.js
          push:
            - meta_scope: meta.block.js

            - match: '(?=\})'
              pop: true

            - match: case{{identifier_break}}
              scope: keyword.control.switch.js
              push:
                - expect-case-colon
                - expression

            - match: default{{identifier_break}}
              scope: keyword.control.switch.js
              push:
                - expect-case-colon

            - include: statements

    - match: do{{identifier_break}}
      scope: keyword.control.loop.js
      push:
        - meta_scope: meta.do-while.js
        - match: '\{'
          scope: punctuation.section.block.js
          push:
            - meta_scope: meta.block.js
            - match: '\}'
              scope: punctuation.section.block.js
              pop: true
            - include: statements
        - match: while{{identifier_break}}
          scope: keyword.control.loop.js
        - match: '\('
          scope: punctuation.section.group.js
          push:
            - meta_scope: meta.group.js
            - match: '(?=\))'
              pop: true
            - match: (?=\S)
              push: expression
        - match: '\)'
          scope: meta.group.js punctuation.section.group.js
          pop: true

    - match: for{{identifier_break}}
      scope: keyword.control.loop.js
      push:
        - for-meta
        - parens-block-scope
        - for-await

    - match: while{{identifier_break}}
      scope: keyword.control.loop.js
      push:
        - meta_scope: meta.while.js
        - include: parens-block-scope

    - match: with{{identifier_break}}
      scope: keyword.control.with.js
      push:
        - meta_scope: meta.with.js
        - include: parens-block-scope

    - match: (?:else\s+if|if){{identifier_break}}
      scope: keyword.control.conditional.js
      push:
        - meta_scope: meta.conditional.js
        - include: parens-block-scope

    - match: else{{identifier_break}}
      scope: keyword.control.conditional.js
      push:
        - meta_scope: meta.conditional.js
        - include: block-scope

    - match: try{{identifier_break}}
      scope: keyword.control.trycatch.js
      push:
        - meta_scope: meta.try.js
        - include: block-scope

    - match: finally{{identifier_break}}
      scope: keyword.control.trycatch.js
      push:
        - meta_scope: meta.finally.js
        - include: block-scope

    - match: catch{{identifier_break}}
      scope: keyword.control.trycatch.js
      push:
        - meta_scope: meta.catch.js
        - include: parens-block-scope

  for-meta:
    - meta_scope: meta.for.js
    - include: immediately-pop

  for-await:
    - match: await{{identifier_break}}
      scope: keyword.control.loop.js
      pop: true
    - include: else-pop

  parens-block-scope:
    - match: '\('
      scope: punctuation.section.group.js
      push:
        - meta_scope: meta.group.js
        - match: '\)'
          scope: punctuation.section.group.js
          pop: true

        - match: ;
          scope: punctuation.terminator.statement.js

        - include: variable-declaration

        - include: expression-list
    - include: block-scope

  block-scope:
    - match: '\}'
      scope: meta.block.js punctuation.section.block.js
      pop: true
    - match: '\{'
      scope: punctuation.section.block.js
      push:
        - meta_scope: meta.block.js
        - match: (?=})
          pop: true
        - include: statements
    - include: else-pop

  block-meta:
    - meta_scope: meta.block.js
    - include: immediately-pop

  expression-break:
    - match: (?=[;})\]])
      pop: true

  expression:
    - match: (?=\S)
      set: [ expression-end, expression-begin ]

  expression-no-comma:
    - match: (?=\S)
      set: [ expression-end-no-comma, expression-begin ]

  expression-list:
    - include: expression-break
    - include: comma-separator
    - match: (?=\S)
      push: expression-no-comma

  expression-end:
    - include: expression-break

    - include: postfix-operators
    - include: binary-operators
    - include: ternary-operator

    - include: property-access
    - include: function-call
    - include: literal-string-template

    - include: fallthrough

    - include: else-pop

  expression-end-no-comma:
    - match: (?=,)
      pop: true
    - include: expression-end

  expression-begin:
    - include: expression-break

    - include: literal-prototype

    - include: regexp-complete
    - include: literal-string
    - include: tagged-template
    - include: literal-string-template
    - include: constructor
    - include: prefix-operators
    - include: yield-expression
    - include: await-expression

    - include: class
    - include: constants
    - include: function-assignment
    - include: either-function-declaration
    - include: object-literal

    - include: parenthesized-expression
    - include: array-literal

    - include: literal-number
    - include: literal-call
    - include: literal-variable

    - include: else-pop

  fallthrough:
    # If an arrow function has the ( and ) on different lines, we won't have matched
    - match: =>
      scope: storage.type.function.arrow.js
      push: arrow-function-expect-body

  literal-string:
    - match: "'"
      scope: punctuation.definition.string.begin.js
      set:
        - meta_include_prototype: false
        - meta_scope: string.quoted.single.js
        - match: (')|(\n)
          captures:
            1: punctuation.definition.string.end.js
            2: invalid.illegal.newline.js
          pop: true
        - include: string-content
    - match: '"'
      captures:
        0: punctuation.definition.string.begin.js
      set:
        - meta_include_prototype: false
        - meta_scope: string.quoted.double.js
        - match: (")|(\n)
          captures:
            1: punctuation.definition.string.end.js
            2: invalid.illegal.newline.js
          pop: true
        - include: string-content

  tagged-template:
    - match: '{{identifier}}(?=\s*`)'
      scope: variable.function.tagged-template.js
      set:
        - include: literal-string-template
        - include: else-pop

  literal-string-template:
    - match: '`'
      scope: punctuation.definition.string.template.begin.js
      set:
        - meta_include_prototype: false
        - meta_scope: string.template.js
        - match: "`"
          scope: punctuation.definition.string.template.end.js
          pop: true
        - match: '\$\{'
          captures:
            0: punctuation.definition.template-expression.begin.js
          push:
            - clear_scopes: 1
            - meta_scope: meta.template.expression.js
            - meta_content_scope: source.js.embedded.expression
            - match: '\}'
              scope: punctuation.definition.template-expression.end.js
              pop: true
            - match: (?=\S)
              push: expression
        - include: string-content

  string-content:
    - match: \\\s*\n
      scope: constant.character.escape.newline.js
    - match: '\\(x[\da-fA-F][\da-fA-F]|u[\da-fA-F][\da-fA-F][\da-fA-F][\da-fA-F]|.)'
      scope: constant.character.escape.js

  regexp-complete:
    - match: '/'
      scope: punctuation.definition.string.begin.js
      set: regexp

  regexp:
      - meta_include_prototype: false
      - meta_scope: string.regexp.js
      - match: "/"
        scope: punctuation.definition.string.end.js
        set:
          - meta_include_prototype: false
          - meta_content_scope: string.regexp.js
          - match: '[gimyus]'
            scope: keyword.other.js
          - match: '[A-Za-z0-9]' # Ignore unknown flags for future-compatibility
          - include: immediately-pop
      - match: '(?=.|\n)'
        push:
          - meta_include_prototype: false
          - match: '(?=/)'
            pop: true
          - include: scope:source.regexp.js

  constructor:
<<<<<<< HEAD
    - match: 'new{{identifier_break}}'
=======
    - match: \bnew\b(?=\s*\.)
      scope: keyword.operator.word.new.js
      set: new-target

    - match: '\bnew\b'
>>>>>>> fda15e09
      scope: keyword.operator.word.new.js
      set:
        - meta_scope: meta.instance.constructor.js meta.function-call.constructor.js
        - match: (?=\s*\.)
          set: new-target
        - match: (?=\s*\S)
          set:
            - constructor-meta
            - constructor-body-expect-arguments
            - constructor-body-expect-class-end
            - constructor-body-expect-class-begin

  constructor-meta:
    - meta_scope: meta.instance.constructor.js meta.function-call.constructor.js
    - include: immediately-pop

  constructor-body-expect-arguments:
    - match: '(?=\()'
      set: function-call-params
    - include: else-pop

  constructor-body-expect-class-end:
    - include: property-access
    - include: else-pop

  constructor-body-expect-class-begin:
    - include: well-known-identifiers

    - match: (?={{identifier}}\s*\()
      set:
        - match: '{{dollar_only_identifier}}'
          scope: variable.type.dollar.only.js punctuation.dollar.js
          pop: true
        - match: '{{dollar_identifier}}'
          scope: variable.type.dollar.js
          captures:
            1: punctuation.dollar.js
          pop: true
        - match: '{{identifier}}'
          scope: variable.type.js
          pop: true
        - include: else-pop

    - include: expression-begin

  new-target:
    - match: \.
      scope: punctuation.accessor.dot.js
      set:
        - match: \btarget\b
          scope: variable.language.target.js
          pop: true
        - include: else-pop

    - include: else-pop

  prefix-operators:
    - match: '~'
      scope: keyword.operator.bitwise.js
    - match: '!(?!=)'
      scope: keyword.operator.logical.js
    - match: '--'
      scope: keyword.operator.arithmetic.js
    - match: '\+\+'
      scope: keyword.operator.arithmetic.js
    - match: \.\.\.
      scope: keyword.operator.spread.js
    - match: \+|\-
      scope: keyword.operator.arithmetic.js
<<<<<<< HEAD

    - match: new{{identifier_break}}
      scope: keyword.operator.word.new.js
    - match: (?:delete|typeof|void){{identifier_break}}
=======
    - match: \b(?:delete|typeof|void)\b
>>>>>>> fda15e09
      scope: keyword.operator.js

  binary-operators:
    - match: instanceof{{identifier_break}}
      scope: keyword.operator.js
      push: expression-begin
    - match: (?:in|of){{identifier_break}}
      scope: keyword.operator.js
      push: expression-begin
    - match: '&&|\|\|'
      scope: keyword.operator.logical.js
      push: expression-begin
    - match: '=(?![=>])'
      scope: keyword.operator.assignment.js
      push: expression-begin
    - match: |-
        (?x)
        %=   | # assignment      right-to-left   both
        &=   | # assignment      right-to-left   both
        \*=  | # assignment      right-to-left   both
        \+=  | # assignment      right-to-left   both
        -=   | # assignment      right-to-left   both
        /=   | # assignment      right-to-left   both
        \^=  | # assignment      right-to-left   both
        \|=  | # assignment      right-to-left   both
        <<=  | # assignment      right-to-left   both
        >>=  | # assignment      right-to-left   both
        >>>=   # assignment      right-to-left   both
      scope: keyword.operator.assignment.augmented.js
      push: expression-begin
    - match: |-
        (?x)
        <<   | # bitwise-shift   left-to-right   both
        >>>  | # bitwise-shift   left-to-right   both
        >>   | # bitwise-shift   left-to-right   both
        &    | # bitwise-and     left-to-right   both
        \^   | # bitwise-xor     left-to-right   both
        \|     # bitwise-or      left-to-right   both
      scope: keyword.operator.bitwise.js
      push: expression-begin
    - match: |-
        (?x)
        <=   | # relational      left-to-right   both
        >=   | # relational      left-to-right   both
        <    | # relational      left-to-right   both
        >      # relational      left-to-right   both
      scope: keyword.operator.relational.js
      push: expression-begin
    - match: |-
        (?x)
        ===  | # equality        left-to-right   both
        !==  | # equality        left-to-right   both
        ==   | # equality        left-to-right   both
        !=     # equality        left-to-right   both
      scope: keyword.operator.comparison.js
      push: expression-begin
    - match: |-
        (?x)
        /    | # division        left-to-right   both
        %    | # modulus         left-to-right   both
        \*   | # multiplication  left-to-right   both
        \+   | # addition        left-to-right   both
        -      # subtraction     left-to-right   both
      scope: keyword.operator.arithmetic.js
      push: expression-begin
    - match: ','
      scope: punctuation.separator.comma.js # TODO: Change to keyword.operator.comma.js ?
      push: expression-begin

  ternary-operator:
    - match: '\?'
      scope: keyword.operator.ternary.js
      set:
        - ternary-operator-expect-colon
        - expression-no-comma

  ternary-operator-expect-colon:
    - match: ':'
      scope: keyword.operator.ternary.js
      set: expression-no-comma
    - include: else-pop

  postfix-operators:
    - match: '--'
      scope: keyword.operator.arithmetic.js
    - match: '\+\+'
      scope: keyword.operator.arithmetic.js

  yield-expression:
    - match: yield{{identifier_break}}
      scope: keyword.control.flow.js
      set:
        - match: $
          pop: true
        - match: \*
          scope: keyword.generator.asterisk.js
          set: expression-begin
        - match: (?=\S)
          set: expression-begin

  await-expression:
    - match: await{{identifier_break}}
      scope: keyword.control.flow.js

  class:
    - match: class{{identifier_break}}
      scope: storage.type.class.js
      set:
        - - include: immediately-pop
        - class-meta
        - class-body
        - class-extends
        - class-name

  class-meta:
    - meta_scope: meta.class.js
    - include: immediately-pop

  class-body:
    - match: '\{'
      scope: punctuation.section.block.js
      set:
        - meta_scope: meta.block.js

        - match: '\}'
          scope: punctuation.section.block.js
          pop: true

        - match: \;
          scope: punctuation.terminator.statement.js

        - match: constructor{{identifier_break}}
          scope: entity.name.function.constructor.js
          push:
            - function-declaration-expect-body
            - function-declaration-meta
            - function-declaration-expect-parameters

        - match: static{{identifier_break}}
          scope: storage.modifier.js
          push: class-field

        - match: (?={{class_element_name}})
          push: class-field

    - include: else-pop

  class-extends:
    - match: extends{{identifier_break}}
      scope: storage.modifier.extends.js
      set:
        - match: (?={{accessor_expression}}\s*\{)
          push:
            - expect-dot-accessor
            - literal-variable
        - match: '{{identifier}}(?=\s*\{)'
          scope: entity.other.inherited-class.js
          pop: true
        - match: (?=\S)
          set: expression
    - include: else-pop

  class-name:
    - match: '{{identifier}}'
      scope: entity.name.class.js
      pop: true
    - include: else-pop

  class-field:
    - match: '{{method_lookahead}}'
      set: method-declaration
      
    - match: (?={{property_name}})
      set:
        - field-initializer-or-method-declaration
        - field-name

    - match: (?=#{{identifier}})
      set:
        - class-field-rest
        - initializer
        - field-name

    - include: else-pop

  class-field-rest:
    - match: ','
      scope: punctuation.separator.js
      push:
        - initializer
        - field-name
    - include: else-pop

  field-initializer-or-method-declaration:
    - match: (?=\()
      set:
        - function-declaration-expect-body
        - function-declaration-meta
        - function-declaration-expect-parameters
    - match: (?=\S)
      set:
        - class-field-rest
        - initializer

  constants:
    - match: true{{identifier_break}}
      scope: constant.language.boolean.true.js
      pop: true
    - match: false{{identifier_break}}
      scope: constant.language.boolean.false.js
      pop: true
    - match: null{{identifier_break}}
      scope: constant.language.null.js
      pop: true
    - match: undefined{{identifier_break}}
      scope: constant.language.undefined.js
      pop: true
    - match: NaN{{identifier_break}}
      scope: constant.language.nan.js
      pop: true

  literal-prototype:
    - match: |-
        (?x)
          ({{identifier}})
          \s*(\.)\s*
          (prototype)
          (?=\s*=\s*{{either_func_lookahead}})
      scope: meta.prototype.declaration.js
      captures:
        1: support.class.js
        2: punctuation.accessor.js
        3: support.constant.prototype.js
      set:
        - function-initializer
    - match: |-
        (?x)
          ({{identifier}})
          \s*(\.)\s*
          (prototype)\s*(\.)\s*
          (?={{identifier}}\s*=\s*{{either_func_lookahead}})
      captures:
        1: support.class.js
        2: punctuation.accessor.js
        3: support.constant.prototype.js
        4: punctuation.accessor.js
      set:
        - function-initializer
        - function-declaration-single-identifier
    - match: '({{identifier}})(\.)(prototype){{identifier_break}}'
      scope: meta.prototype.access.js
      captures:
        1: support.class.js
        2: punctuation.accessor.js
        3: support.constant.prototype.js
      pop: true

  function-assignment:
    - match: |-
        (?x)(?=
          ({{identifier}} \s* \. \s*)*
          {{identifier}}
          \s* = \s*
          {{either_func_lookahead}}
        )
      set:
        - function-initializer
        - function-declaration-identifiers

  function-declaration-identifiers:
    - match: '(?={{identifier}}\s*\.)'
      push:
        - expect-dot-accessor
        - function-declaration-identifiers-expect-class
    - include: function-declaration-single-identifier

  expect-dot-accessor:
    - match: '\.'
      scope: punctuation.accessor.js
      pop: true
    - include: else-pop

  function-declaration-identifiers-expect-class:
    - match: 'prototype{{identifier_break}}'
      scope: support.constant.prototype.js
      pop: true
    - include: language-identifiers
    - match: '{{dollar_only_identifier}}'
      scope: support.class.dollar.only.js punctuation.dollar.js
      pop: true
    - match: '{{dollar_identifier}}'
      scope: support.class.dollar.js
      captures:
        1: punctuation.dollar.js
      pop: true
    - match: '{{identifier}}'
      scope: support.class.js
      pop: true
    - include: else-pop

  function-declaration-final-identifier:
    - match: '{{dollar_only_identifier}}'
      scope: meta.property.object.dollar.only.js punctuation.dollar.js entity.name.function.js
      pop: true
    - match: '{{dollar_identifier}}'
      scope: meta.property.object.dollar.js entity.name.function.js
      captures:
        1: punctuation.dollar.js
      pop: true
    - match: '{{constant_identifier}}'
      scope: meta.property.object.constant.js entity.name.function.js
      pop: true
    - match: '{{identifier}}'
      scope: meta.property.object.readwrite.js entity.name.function.js
      pop: true
    - include: else-pop

  function-declaration-single-identifier:
    - match: '{{dollar_only_identifier}}'
      scope: variable.other.dollar.only.js punctuation.dollar.js entity.name.function.js
      pop: true
    - match: '{{dollar_identifier}}'
      scope: variable.other.dollar.js entity.name.function.js
      captures:
        1: punctuation.dollar.js
      pop: true
    - match: '{{constant_identifier}}'
      scope: variable.other.constant.js entity.name.function.js
      pop: true
    - match: '{{identifier}}'
      scope: variable.other.readwrite.js entity.name.function.js
      pop: true
    - include: else-pop

  either-function-declaration:
    - match: '(?={{func_lookahead}})'
      set: function-declaration
    - match: '(?={{arrow_func_lookahead}})'
      set: arrow-function-declaration

  function-declaration:
    - match: ''
      set:
        - function-declaration-expect-body
        - function-declaration-meta
        - function-declaration-expect-parameters
        - function-declaration-expect-name
        - function-declaration-expect-generator-star
        - function-declaration-expect-function-keyword
        - function-declaration-expect-async

  function-declaration-expect-body:
    - match: (?=\S)
      set: function-block

  function-declaration-meta:
    - meta_scope: meta.function.declaration.js
    - include: immediately-pop

  function-declaration-expect-parameters:
    - include: function-declaration-parameters
    - include: else-pop

  function-declaration-expect-name:
    - match: '{{identifier}}'
      scope: entity.name.function.js
      pop: true
    - include: else-pop

  function-declaration-expect-generator-star:
    - match: \*
      scope: keyword.generator.asterisk.js
      pop: true
    - include: else-pop

  function-declaration-expect-function-keyword:
    - match: function{{identifier_break}}
      scope: storage.type.function.js
      pop: true
    - include: else-pop

  function-declaration-expect-async:
    - match: 'async{{identifier_break}}'
      scope: storage.type.js
      pop: true
    - include: else-pop

  arrow-function-declaration:
    - match: ''
      set:
        - arrow-function-expect-body
        - function-declaration-meta
        - arrow-function-expect-arrow
        - arrow-function-expect-parameters
        - function-declaration-expect-async

  arrow-function-expect-body:
    - match: (?=\{)
      set: function-block
    - match: (?=\S)
      set:
        - block-meta
        - expression-no-comma

  arrow-function-expect-arrow:
    - match: '=>'
      scope: storage.type.function.arrow.js
      pop: true
    - include: else-pop

  arrow-function-expect-parameters:
    - match: '{{identifier}}'
      scope: variable.parameter.function.js
      pop: true
    - include: function-declaration-parameters
    - include: else-pop

  function-block:
    - meta_scope: meta.block.js
    - match: '\}'
      scope: punctuation.section.block.js
      pop: true
    - match: '\{'
      scope: punctuation.section.block.js
      push:
        - match: '(?=\})'
          pop: true
        - include: statements
    - include: else-pop

  function-declaration-parameters:
    - match: \(
      scope: punctuation.section.group.begin.js
      push:
        - match: \)
          scope: punctuation.section.group.end.js
          pop: true
        - include: function-parameter-binding-list

  label:
    - match: '({{identifier}})\s*(:)'
      captures:
        1: entity.name.label.js
        2: punctuation.separator.js

  object-literal:
    - match: '\{'
      scope: punctuation.section.block.js
      set:
        - meta_scope: meta.object-literal.js
        - match: '\}'
          scope: punctuation.section.block.js
          pop: true

        - match: \.\.\.
          scope: keyword.operator.spread.js
          push: expression-no-comma

        - match: >-
            (?x)(?=
              {{property_name}}\s*:
              (?: {{either_func_lookahead}} )
            )
          push:
            - either-function-declaration
            - function-declaration-meta
            - object-literal-expect-colon
            - object-literal-meta-key
            - method-name

        - match: '{{method_lookahead}}'
          push: method-declaration

        - match: '{{identifier}}(?=\s*(?:[},]|$|//|/\*))'
          scope: variable.other.readwrite.js
        - match: (?=\[)
          push: computed-property-name
        - match: "(?=\"|')"
          push:
            - object-literal-meta-key
            - literal-string
        - match: '{{dollar_identifier}}'
          scope: meta.object-literal.key.dollar.js
          captures:
            1: punctuation.dollar.js
        - match: '{{identifier}}'
          scope: meta.object-literal.key.js
        - match: (?=[-+]?(?:\.[0-9]|0[bxo]|\d))
          push:
            - meta_scope: meta.object-literal.key.js
            - include: literal-number

        - include: comma-separator
        - match: ':'
          scope: punctuation.separator.key-value.js
          push: expression-no-comma

  computed-property-name:
    - match: \[
      scope: punctuation.section.brackets.begin.js
      set:
        - match: \]
          scope: punctuation.section.brackets.end.js
          pop: true
        - match: (?=\S)
          push: expression
    - include: else-pop

  object-literal-meta-key:
    - meta_scope: meta.object-literal.key.js 
    - include: else-pop

  object-literal-expect-colon:
    - match: ':'
      scope: punctuation.separator.key-value.js
    - include: else-pop

  method-name:
    - match: '{{dollar_identifier}}'
      scope: meta.object-literal.key.dollar.js entity.name.function.js
      captures:
        1: punctuation.dollar.js
      pop: true
    - match: '{{identifier}}'
      scope: entity.name.function.js
      pop: true
    - match: "'"
      scope: punctuation.definition.string.begin.js
      set:
        - meta_include_prototype: false
        - meta_scope: string.quoted.single.js
        - meta_content_scope: entity.name.function.js
        - match: (')|(\n)
          captures:
            1: punctuation.definition.string.end.js
            2: invalid.illegal.newline.js
          pop: true
        - include: string-content
    - match: '"'
      scope: punctuation.definition.string.begin.js
      set:
        - meta_include_prototype: false
        - meta_scope: string.quoted.double.js
        - meta_content_scope: entity.name.function.js
        - match: (")|(\n)
          captures:
            1: punctuation.definition.string.end.js
            2: invalid.illegal.newline.js
          pop: true
        - include: string-content

    - match: (?=\[)
      push: computed-property-name

    - include: else-pop

  field-name:
    - match: '{{dollar_identifier}}'
      scope: meta.object-literal.key.dollar.js variable.other.readwrite.js
      captures:
        1: punctuation.dollar.js
      pop: true
    - match: '{{identifier}}'
      scope: variable.other.readwrite.js
      pop: true
    - match: "'"
      scope: punctuation.definition.string.begin.js
      set:
        - meta_include_prototype: false
        - meta_scope: string.quoted.single.js
        - meta_content_scope: variable.other.readwrite.js
        - match: (')|(\n)
          captures:
            1: punctuation.definition.string.end.js
            2: invalid.illegal.newline.js
          pop: true
        - include: string-content
    - match: '"'
      scope: punctuation.definition.string.begin.js
      set:
        - meta_include_prototype: false
        - meta_scope: string.quoted.double.js
        - meta_content_scope: variable.other.readwrite.js
        - match: (")|(\n)
          captures:
            1: punctuation.definition.string.end.js
            2: invalid.illegal.newline.js
          pop: true
        - include: string-content
    - match: (#)({{identifier}})
      captures:
        1: punctuation.definition.variable.js
        2: variable.other.readwrite.js

    - match: (?=\[)
      push: computed-property-name

    - include: else-pop

  method-declaration:
    - match: ''
      set:
        - function-declaration-expect-body
        - function-declaration-meta
        - function-declaration-expect-parameters
        - method-name
        - method-declaration-expect-prefix

  method-declaration-expect-prefix:
    - match: \*
      scope: keyword.generator.asterisk.js
    - match: (?:get|set){{identifier_break}}(?!\s*\()
      scope: storage.type.accessor.js
    - include: else-pop

  parenthesized-expression:
    - match: \(
      scope: punctuation.section.group.js
      set:
        - meta_scope: meta.group.js
        - match: \)
          scope: punctuation.section.group.js
          pop: true
        - match: (?=\S)
          push: expression

  function-call:
    - match: \(
      scope: punctuation.section.group.js
      push:
        - meta_scope: meta.group.js
        - match: \)
          scope: punctuation.section.group.js
          pop: true
        - match: (?=\S)
          push: expression

  array-literal:
    - match: '\['
      scope: punctuation.section.brackets.js
      set:
        - meta_scope: meta.sequence.js
        - match: '\]'
          scope: punctuation.section.brackets.js
          pop: true
        - include: expression-list

  property-access:
    - match: '\['
      scope: punctuation.section.brackets.js
      push:
        - meta_scope: meta.brackets.js
        - match: '\]'
          scope: punctuation.section.brackets.js
          pop: true
        - match: (?=\S)
          push: expression

    - match: \.
      scope: punctuation.accessor.js
      push:
        - match: |-
            (?x)(?=
              {{identifier}}
              \s* = \s*
              {{either_func_lookahead}}
            )
          set:
            - function-initializer
            - function-declaration-final-identifier
        - match: '(?={{identifier}}\s*\()'
          set:
            - include: method-call
            - include: else-pop
        - include: object-property

  literal-number:
    - match: '[+-]?0[0-9]+{{identifier_break}}'
      scope: constant.numeric.octal.js invalid.deprecated.numeric.octal.js
      pop: true

    - match: '[+-]?(0[Xx])[0-9a-fA-F_]*(n)?{{identifier_break}}'
      scope: constant.numeric.hexadecimal.js
      captures:
        1: punctuation.definition.numeric.hexadecimal.js
        2: storage.type.numeric.bigint.js
      pop: true

    - match: '[+-]?(0[Oo])[0-7_]*(n)?{{identifier_break}}'
      scope: constant.numeric.octal.js
      captures:
        1: punctuation.definition.numeric.octal.js
        2: storage.type.numeric.bigint.js
      pop: true

    - match: '[+-]?(0[Bb])[0-1_]*(n)?{{identifier_break}}'
      scope: constant.numeric.binary.js
      captures:
        1: punctuation.definition.numeric.binary.js
        2: storage.type.numeric.bigint.js
      pop: true

    - match: '[+-]?(?:0|[1-9][0-9_]*)(n){{identifier_break}}'
      scope: constant.numeric.decimal.js
      captures:
        1: storage.type.numeric.bigint.js
      pop: true

    - match: |-
        (?x)
        [-+]?
        (
          (0|[1-9][0-9_]*)
          (\.[0-9_]*|(?!\.))
          |
          \.[0-9_]+
        )
        ([Ee]([+-]|(?![-+]))[0-9_]*)?
        {{identifier_break}}
      scope: constant.numeric.decimal.js
      pop: true

    - match: '[+-]?(Infinity){{identifier_break}}'
      scope: constant.language.infinity.js
      pop: true

    - match: '[+-]?(0[Xx]){{identifier_part}}+{{identifier_break}}'
      scope: invalid.illegal.numeric.hexadecimal.js
      pop: true

    - match: '[+-]?(0[Oo]){{identifier_part}}+{{identifier_break}}'
      scope: invalid.illegal.numeric.octal.js
      pop: true

    - match: '[+-]?(0[Bb]){{identifier_part}}+{{identifier_break}}'
      scope: invalid.illegal.numeric.binary.js
      pop: true

    - match: '[+-]?(0){{identifier_part}}+{{identifier_break}}'
      scope: invalid.illegal.numeric.octal.js
      pop: true

    - match: '[+-]?([1-9]){{identifier_part}}+{{identifier_break}}(?:\.{{identifier_part}}*{{identifier_break}})?'
      scope: invalid.illegal.numeric.decimal.js
      pop: true

  literal-call:
    - match: '(?={{identifier}}\s*\()'
      set:
        - call-expression-meta
        - function-call-params
        - call-expression-function-name
    - match: '(?={{identifier}}\s*\.\s*{{identifier}}\s*\()'
      set:
        - match: (console)(?:(\.)(warn|info|log|error|time|timeEnd|assert|count|dir|group|groupCollapsed|groupEnd|profile|profileEnd|table|trace|timeStamp))?{{identifier_break}}
          captures:
            1: support.type.object.console.js
            2: punctuation.accessor.js
            3: support.function.console.js
          set:
            - call-expression-method-meta
            - function-call-params
        - match: (process)(?:(\.)(abort|chdir|cwd|disconnect|exit|[sg]ete?[gu]id|send|[sg]etgroups|initgroups|kill|memoryUsage|nextTick|umask|uptime|hrtime))?{{identifier_break}}
          captures:
            1: support.type.object.process.js
            2: punctuation.accessor.js
            3: support.function.process.js
          set:
            - call-expression-method-meta
            - function-call-params
        - match: '(?={{identifier}}\s*\.)'
          push:
            - include: well-known-identifiers
            - include: language-identifiers
            - match: '{{dollar_only_identifier}}'
              scope: variable.other.object.dollar.only.js punctuation.dollar.js
            - match: '{{dollar_identifier}}'
              scope: variable.other.object.dollar.js
              captures:
                1: punctuation.dollar.js
            - match: '{{identifier}}'
              scope: variable.other.object.js
            - match: \.
              scope: punctuation.accessor.js
              pop: true
        - match: \.
          scope: punctuation.accessor.js
        - include: method-call
        - match: '(?=[^ ])'
          pop: true

  call-expression-meta:
    - meta_scope: meta.function-call.js
    - include: else-pop

  call-expression-method-meta:
    - meta_scope: meta.function-call.method.js
    - include: else-pop

  call-expression-function-name:
    - match: (?:clearTimeout|decodeURI|decodeURIComponent|encodeURI|encodeURIComponent|escape|eval|isFinite|isNaN|parseFloat|parseInt|setTimeout|super|unescape){{identifier_break}}(?=\()
      scope: support.function.js
      pop: true
    - match: '{{dollar_only_identifier}}'
      scope: variable.function.js variable.other.dollar.only.js punctuation.dollar.js
      pop: true
    - match: '{{identifier}}'
      scope: variable.function.js
      pop: true
    - include: else-pop

  method-call:
    - match: (?:shift|sort|splice|unshift|pop|push|reverse|copyWithin|fill){{identifier_break}}(?=\()
      scope: support.function.mutator.js
      set:
        - call-expression-method-meta
        - function-call-params
    - match: (s(ub(stringData|mit)|plitText|e(t(NamedItem|Attribute(Node)?)|lect))|has(ChildNodes|Feature)|namedItem|c(l(ick|o(se|neNode))|reate(C(omment|DATASection|aption)|T(Head|extNode|Foot)|DocumentFragment|ProcessingInstruction|E(ntityReference|lement)|Attribute))|tabIndex|i(nsert(Row|Before|Cell|Data)|tem)|open|delete(Row|C(ell|aption)|T(Head|Foot)|Data)|focus|write(ln)?|a(dd|ppend(Child|Data))|re(set|place(Child|Data)|move(NamedItem|Child|Attribute(Node)?)?)|get(NamedItem|Element(sBy(Name|TagName)|ById)|Attribute(Node)?)|blur){{identifier_break}}(?=\()
      scope: support.function.dom.js
      set:
        - call-expression-method-meta
        - function-call-params
    - match: '({{identifier}})\s*(?=\()'
      scope: variable.function.js
      set:
        - call-expression-method-meta
        - function-call-params

  function-call-params:
    - match: '\)'
      scope: meta.group.js punctuation.section.group.js
      pop: true
    - match: '\('
      scope: punctuation.section.group.js
      push:
        - meta_scope: meta.group.js
        - match: '(?=\))'
          pop: true
        # Consume comma plus any whitespace to prevent whitespace from
        # getting meta scopes when they don't really apply
        - match: '(,)\s+'
          captures:
            1: punctuation.separator.comma.js
        - match: (?=\S)
          push: expression-no-comma
    - include: else-pop

  literal-variable:
    - include: well-known-identifiers
    - include: language-identifiers
    - include: dollar-identifiers
    - include: support
    - match: '{{constant_identifier}}(?=\s*[\[.])'
      scope: support.class.js
      pop: true
    - match: '{{identifier}}(?=\s*[\[.])'
      scope: variable.other.object.js
      pop: true
    - include: simple-identifiers

  well-known-identifiers:
    - match: (Array|Boolean|Date|Function|Map|Math|Number|Object|Promise|Proxy|RegExp|Set|String|WeakMap|XMLHttpRequest){{identifier_break}}
      scope: support.class.builtin.js
      pop: true
    - match: ((Eval|Range|Reference|Syntax|Type|URI)?Error){{identifier_break}}
      scope: support.class.error.js
      pop: true
    - match: (document|window|navigator){{identifier_break}}
      scope: support.type.object.dom.js
      pop: true
    - match: (Buffer|EventEmitter|Server|Pipe|Socket|REPLServer|ReadStream|WriteStream|Stream|Inflate|Deflate|InflateRaw|DeflateRaw|GZip|GUnzip|Unzip|Zip){{identifier_break}}
      scope: support.class.node.js
      pop: true

  language-identifiers:
    - match: arguments{{identifier_break}}
      scope: variable.language.arguments.js
      pop: true
    - match: super{{identifier_break}}
      scope: variable.language.super.js
      pop: true
    - match: this{{identifier_break}}
      scope: variable.language.this.js
      pop: true
    - match: self{{identifier_break}}
      scope: variable.language.self.js
      pop: true

  dollar-identifiers:
    - match: '{{dollar_only_identifier}}'
      scope: variable.other.dollar.only.js punctuation.dollar.js
      pop: true
    - match: '{{dollar_identifier}}'
      scope: variable.other.dollar.js
      captures:
        1: punctuation.dollar.js
      pop: true

  simple-identifiers:
    - match: '{{constant_identifier}}'
      scope: variable.other.constant.js
      pop: true
    - match: '{{identifier}}'
      scope: variable.other.readwrite.js
      pop: true
    - match: (#)({{identifier}})
      captures:
        1: punctuation.definition.variable.js
        2: variable.other.readwrite.js

  support:
    - match: |-
        (?x)
        (
          ELEMENT_NODE|ATTRIBUTE_NODE|TEXT_NODE|CDATA_SECTION_NODE|ENTITY_REFERENCE_NODE|ENTITY_NODE|PROCESSING_INSTRUCTION_NODE|COMMENT_NODE|
          DOCUMENT_NODE|DOCUMENT_TYPE_NODE|DOCUMENT_FRAGMENT_NODE|NOTATION_NODE|INDEX_SIZE_ERR|DOMSTRING_SIZE_ERR|HIERARCHY_REQUEST_ERR|
          WRONG_DOCUMENT_ERR|INVALID_CHARACTER_ERR|NO_DATA_ALLOWED_ERR|NO_MODIFICATION_ALLOWED_ERR|NOT_FOUND_ERR|NOT_SUPPORTED_ERR|INUSE_ATTRIBUTE_ERR
        ){{identifier_break}}
      scope: support.constant.dom.js
      pop: true
    - match: (assert|buffer|child_process|cluster|constants|crypto|dgram|dns|domain|events|fs|http|https|net|os|path|punycode|querystring|readline|repl|stream|string_decoder|timers|tls|tty|url|util|vm|zlib){{identifier_break}}
      scope: support.module.node.js
      pop: true
    - match: (process)(?:(\.)(arch|argv|config|connected|env|execArgv|execPath|exitCode|mainModule|pid|platform|release|stderr|stdin|stdout|title|version|versions))?{{identifier_break}}
      captures:
        1: support.type.object.process.js
        2: punctuation.accessor.js
        3: support.type.object.process.js
      pop: true
    - match: (exports|module(?:(\.)(exports|id|filename|loaded|parent|children))?){{identifier_break}}
      captures:
        1: support.type.object.module.js
        2: punctuation.accessor.js
        3: support.type.object.module.js
      pop: true
    - match: (global|GLOBAL|root|__dirname|__filename){{identifier_break}}
      scope: support.type.object.node.js
      pop: true

  object-property:
    - match: __proto__{{identifier_break}}
      scope: variable.language.proto.js
      pop: true
    - match: constructor{{identifier_break}}
      scope: variable.language.constructor.js
      pop: true
    - match: prototype{{identifier_break}}
      scope: variable.language.prototype.js
      pop: true
    - match: '{{dollar_only_identifier}}'
      scope: meta.property.object.dollar.only.js punctuation.dollar.js
      pop: true
    - match: '{{dollar_identifier}}'
      scope: meta.property.object.dollar.js
      captures:
        1: punctuation.dollar.js
      pop: true
    - match: (s(hape|ystemId|c(heme|ope|rolling)|ta(ndby|rt)|ize|ummary|pecified|e(ctionRowIndex|lected(Index)?)|rc)|h(space|t(tpEquiv|mlFor)|e(ight|aders)|ref(lang)?)|n(o(Resize|tation(s|Name)|Shade|Href|de(Name|Type|Value)|Wrap)|extSibling|ame)|c(h(ildNodes|Off|ecked|arset)?|ite|o(ntent|o(kie|rds)|de(Base|Type)?|l(s|Span|or)|mpact)|ell(s|Spacing|Padding)|l(ear|assName)|aption)|t(ype|Bodies|itle|Head|ext|a(rget|gName)|Foot)|i(sMap|ndex|d|m(plementation|ages))|o(ptions|wnerDocument|bject)|d(i(sabled|r)|o(c(type|umentElement)|main)|e(clare|f(er|ault(Selected|Checked|Value)))|at(eTime|a))|useMap|p(ublicId|arentNode|r(o(file|mpt)|eviousSibling))|e(n(ctype|tities)|vent|lements)|v(space|ersion|alue(Type)?|Link|Align)|URL|f(irstChild|orm(s)?|ace|rame(Border)?)|width|l(ink(s)?|o(ngDesc|wSrc)|a(stChild|ng|bel))|a(nchors|c(ce(ssKey|pt(Charset)?)|tion)|ttributes|pplets|l(t|ign)|r(chive|eas)|xis|Link|bbr)|r(ow(s|Span|Index)|ules|e(v|ferrer|l|adOnly))|m(ultiple|e(thod|dia)|a(rgin(Height|Width)|xLength))|b(o(dy|rder)|ackground|gColor)){{identifier_break}}
      scope: support.constant.dom.js
      pop: true
    - match: '{{identifier}}'
      scope: meta.property.object.js
      pop: true
    - match: '{{identifier_part}}+{{identifier_break}}'
      scope: invalid.illegal.illegal-identifier.js
      pop: true
    - include: else-pop<|MERGE_RESOLUTION|>--- conflicted
+++ resolved
@@ -810,15 +810,11 @@
           - include: scope:source.regexp.js
 
   constructor:
-<<<<<<< HEAD
-    - match: 'new{{identifier_break}}'
-=======
-    - match: \bnew\b(?=\s*\.)
+    - match: new{{identifier_break}}(?=\s*\.)
       scope: keyword.operator.word.new.js
       set: new-target
 
-    - match: '\bnew\b'
->>>>>>> fda15e09
+    - match: 'new{{identifier_break}}'
       scope: keyword.operator.word.new.js
       set:
         - meta_scope: meta.instance.constructor.js meta.function-call.constructor.js
@@ -888,14 +884,9 @@
       scope: keyword.operator.spread.js
     - match: \+|\-
       scope: keyword.operator.arithmetic.js
-<<<<<<< HEAD
-
     - match: new{{identifier_break}}
       scope: keyword.operator.word.new.js
-    - match: (?:delete|typeof|void){{identifier_break}}
-=======
     - match: \b(?:delete|typeof|void)\b
->>>>>>> fda15e09
       scope: keyword.operator.js
 
   binary-operators:
