/// SYNTAX TEST "Packages/C#/C#.sublime-syntax"

class Foo {
/// <- meta.class storage.type.class
 /// <- meta.class
  /// <- meta.class
///^^^^^^^^ meta.class
///       ^ meta.class.body

    void Main(string[] args) {
/// ^^^^ storage.type
///      ^^^^^^^^^^^^^^^^^^^^^ meta.method
///      ^^^^^^^^^^^^^^^^^^^^^ - meta.method meta.method
///      ^^^^ entity.name.function
///          ^^^^^^^^^^^^^^^ meta.method.parameters
///          ^ punctuation.section.parameters.begin
///           ^^^^^^ storage.type
///                 ^^ meta.brackets
///                 ^ punctuation.section.brackets.begin
///                  ^ punctuation.section.brackets.end
///                    ^^^^ variable.parameter
///                        ^ punctuation.section.parameters.end
///                          ^ punctuation.section.block.begin

        int x = 37;
///     ^^^ storage.type
///         ^ - entity.name
///           ^ keyword.operator.assignment
///             ^^ constant.numeric
///               ^ punctuation.terminator

        // simple nested function
        int[] add(int y) {return x + y;}
///     ^^^ storage.type
///        ^^ meta.brackets
///        ^ punctuation.section.brackets.begin
///         ^ punctuation.section.brackets.end
///           ^^^^^^^^^^^^^^^^^^^^^^^^^^ meta.method.body meta.method
///           ^^^ entity.name.function
///              ^^^^^^^ meta.method.parameters
///              ^ punctuation.section.parameters.begin
///               ^^^ storage.type
///                   ^ variable.parameter
///                    ^ punctuation.section.parameters.end
///                      ^^^^^^^^^^^^^^^ meta.method.body meta.method.body
///                      ^ punctuation.section.block.begin
///                       ^^^^^^ keyword.control
///                                ^ keyword.operator
///                                   ^ punctuation.terminator
///                                    ^ punctuation.section.block.end

        T add(int y) {return x + y;};
///     ^ support.type
///       ^^^^^^^^^^^^^^^^^^^^^^^^^^ meta.method
///       ^^^ entity.name.function
///          ^^^^^^^ meta.method.parameters
///          ^ punctuation.section.parameters.begin
///           ^^^ storage.type
///               ^ variable.parameter
///                ^ punctuation.section.parameters.end
///                  ^^^^^^^^^^^^^^^ meta.method.body
///                   ^^^^^^ keyword.control
///                            ^ keyword.operator
///                               ^ punctuation.terminator
///                                ^ punctuation.section.block.end
///                                 ^ punctuation.terminator

        List<int>[] add(int y) {return x + y;};
///     ^^^^ support.type
///         ^^^^^ meta.generic
///         ^ punctuation.definition.generic.begin
///          ^^^ storage.type
///             ^ punctuation.definition.generic.end
///              ^^ meta.brackets
///              ^ punctuation.section.brackets.begin
///               ^ punctuation.section.brackets.end
///                 ^^^^^^^^^^^^^^^^^^^^^^^^^^ meta.method
///                 ^^^ entity.name.function
///                    ^^^^^^^ meta.method.parameters
///                    ^ punctuation.section.parameters.begin
///                     ^^^ storage.type
///                         ^ variable.parameter
///                          ^ punctuation.section.parameters.end
///                            ^^^^^^^^^^^^^^^ meta.method.body
///                             ^^^^^^ keyword.control
///                                      ^ keyword.operator
///                                         ^ punctuation.terminator
///                                          ^ punctuation.section.block.end
///                                           ^ punctuation.terminator

        List<T, List<T>> add<T, R>(int y) {return x + y;};
///     ^^^^ support.type
///         ^^^^^^^^^^^^ meta.generic
///          ^ support.type
///           ^ punctuation.separator
///                 ^^^ meta.generic meta.generic
///                  ^ support.type
///                      ^^^^^^^^^^^^^^^^^^^^^^^^^^^^^^^^ meta.method
///                      ^^^ entity.name.function
///                         ^^^^^^ meta.generic
///                         ^ punctuation.definition.generic.begin
///                          ^ support.type
///                           ^ punctuation.separator
///                             ^ support.type
///                              ^ punctuation.definition.generic.end
///                               ^^^^^^^ meta.method.parameters
///                               ^ punctuation.section.parameters.begin
///                                ^^^ storage.type
///                                    ^ variable.parameter
///                                     ^ punctuation.section.parameters.end
///                                       ^^^^^^^^^^^^^^^ meta.method.body
///                                        ^^^^^^ keyword.control
///                                                 ^ keyword.operator
///                                                    ^ punctuation.terminator
///                                                     ^ punctuation.section.block.end
///                                                      ^ punctuation.terminator

        // lambda
        Func<int, string> store = (x, y) => x + y;
///         ^^^^^^^^^^^^^ meta.generic
///          ^^^ storage.type
///             ^ punctuation.separator
///               ^^^^^^ storage.type
///                     ^ punctuation.definition.generic.end
///                       ^^^^^ variable.other
///                             ^ keyword.operator
///                               ^^^^^^ meta.group
///                               ^ punctuation.section.group.begin
///                                    ^ punctuation.section.group.end

        Console.Writeline(add(5));
///            ^ punctuation.accessor
///             ^^^^^^^^^^^^^^^^^ meta.function-call
///             ^^^^^^^^^ variable.function
///                      ^^^^^^^^ meta.group
///                      ^ punctuation.section.group.begin
///                       ^^^^^^ meta.function-call meta.function-call
///                       ^^^ variable.function
///                          ^^^ meta.group meta.group
///                          ^ punctuation.section.group.begin
///                           ^ constant.numeric
///                            ^ punctuation.section.group.end
///                             ^ punctuation.section.group.end

<<<<<<< HEAD
        // https://github.com/dotnet/roslyn/pull/2950
        int bin = 0b1001_1010_0001_0100;
///               ^^^^^^^^^^^^^^^^^^^^^ constant.numeric.integer.binary
///               ^^ punctuation.definition.numeric.binary
        int hex = 0x1b_a0_44_fe;
///               ^^^^^^^^^^^^^ constant.numeric.integer.hexadecimal
///               ^^ punctuation.definition.numeric.hexadecimal
        int dec = 33_554_432;
///               ^^^^^^^^^^ constant.numeric.integer.decimal
        int weird = 1_2__3___4____5_____6______7_______8________9;
///                 ^^^^^^^^^^^^^^^^^^^^^^^^^^^^^^^^^^^^^^^^^^^^^ constant.numeric.integer.decimal
        double real = 1_000.111_1e-1_000;
///                   ^^^^^^^^^^^^^^^^^^ constant.numeric.float.decimal
        double dbl = 33_554_432.5_2;
///                  ^^^^^^^^^^^^^^ constant.numeric.float.decimal
        long lng = 33_554_4321L;
///                ^^^^^^^^^^^ constant.numeric.integer.decimal
///                           ^ storage.type.numeric
        bin = _0b1001_1010_0001_0100;
///           ^^^^^^^^^^^^^^^^^^^^^^ variable.other
        bin = 0b1001_1010_0001_0100_;
///                                ^ - constant.numeric
        bin = 0b_1001_1010_0001_0100;
///            ^^^^^^^^^^^^^^^^^^^^^ - constant.numeric
        hex = _0x1b_a0_44_fe;
///           ^^^^^^^^^^^^^^ variable.other
        hex = 0x_1b_a0_44_fe;
///            ^^^^^^^^^^^^^ - constant.numeric

=======
        switch (sh) {
            case Shape shape when sh.Area == 0:
///         ^^^^ keyword.control.switch.case
///              ^^^^^ support.type
///                    ^^^^^ variable.other
///                          ^^^^ keyword.control.switch.case.when
///                               ^^ variable.other
///                                 ^ punctuation.accessor.dot
///                                  ^^^^ variable.other
///                                       ^^ keyword.operator
///                                          ^ constant.numeric
///                                           ^ punctuation.separator.case-statement
                Console.WriteLine($"The shape: {sh.GetType().Name} with no dimensions");
                break;
            case int? example when example == 5:
///         ^^^^ keyword.control.switch.case
///              ^^^ storage.type
///                 ^ storage.type.nullable
///                   ^^^^^^^ variable.other
///                           ^^^^ keyword.control.switch.case.when
///                                ^^^^^^^ variable.other
///                                        ^^ keyword.operator
///                                           ^ constant.numeric
///                                            ^ punctuation.separator.case-statement
            case Shape<Shape> shape when shape.Area > 0:
///         ^^^^ keyword.control.switch.case
///              ^^^^^ support.type
///                   ^ punctuation.definition.generic.begin
///                    ^^^^^ support.type
///                         ^ punctuation.definition.generic.end
///                           ^^^^^ variable.other
///                                 ^^^^ keyword.control.switch.case.when
///                                      ^^^^^ variable.other
///                                           ^ punctuation.accessor.dot
///                                            ^^^^ variable.other
///                                                 ^ keyword.operator
///                                                   ^ constant.numeric
///                                                    ^ punctuation.separator.case-statement
        }
>>>>>>> 9a140841
    }
/// ^ meta.class.body meta.method.body punctuation.section.block.end
}
/// <- meta.class.body punctuation.section.block.end<|MERGE_RESOLUTION|>--- conflicted
+++ resolved
@@ -142,7 +142,6 @@
 ///                            ^ punctuation.section.group.end
 ///                             ^ punctuation.section.group.end
 
-<<<<<<< HEAD
         // https://github.com/dotnet/roslyn/pull/2950
         int bin = 0b1001_1010_0001_0100;
 ///               ^^^^^^^^^^^^^^^^^^^^^ constant.numeric.integer.binary
@@ -172,7 +171,7 @@
         hex = 0x_1b_a0_44_fe;
 ///            ^^^^^^^^^^^^^ - constant.numeric
 
-=======
+
         switch (sh) {
             case Shape shape when sh.Area == 0:
 ///         ^^^^ keyword.control.switch.case
@@ -212,7 +211,6 @@
 ///                                                   ^ constant.numeric
 ///                                                    ^ punctuation.separator.case-statement
         }
->>>>>>> 9a140841
     }
 /// ^ meta.class.body meta.method.body punctuation.section.block.end
 }
