--- conflicted
+++ resolved
@@ -828,14 +828,7 @@
 #                              ^^ - constant
 #                                            ^^ constant.character.escape.backslash.regexp
 #                                              ^^^^ - constant
-<<<<<<< HEAD
-
-
-
-
-# <- - meta
-# this test is to ensure we're not matching anything here anymore
-=======
+
 x = "hello \
 #   ^^^^^^^^^ string.quoted.double.block.python - invalid.illegal.unclosed-string.python, \
 #          ^ punctuation.separator.continuation.line.python, \
@@ -851,4 +844,6 @@
 #^^^^^ string.quoted.single.block.python
 #     ^ - string.quoted.single.block.python
 #    ^ punctuation.definition.string.end.python
->>>>>>> 70fe1908
+
+# <- - meta
+# this test is to ensure we're not matching anything here anymore