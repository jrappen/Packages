--- conflicted
+++ resolved
@@ -41,7 +41,7 @@
 //   ^ comment.block - keyword.other.phpdoc
  */
 
-<<<<<<< HEAD
+
     class Test1 extends stdClass implements Countable {}
 //  ^ storage.type.class.php
 //        ^ entity.name.type.class.php
@@ -61,7 +61,7 @@
 //                         ^ meta.other.inherited-class.php
 //                              ^ storage.modifier.implements.php
 //                                         ^ meta.other.inherited-class.php
-=======
+
     function noReturnType(array $param1, int $param2) {}
 //  ^ storage.type.function.php
 //           ^ entity.name.function.php
@@ -71,17 +71,18 @@
 //                                       ^ meta.function.arguments
 //                                           ^ punctuation.definition.variable.php
 //                                                  ^ punctuation.definition.parameters.end.php
+
     function scalarReturnType($param1): bool {}
 //  ^ storage.type.function.php
 //           ^ entity.name.function.php
 //                           ^ punctuation.definition.parameters.begin.php
 //                                   ^ punctuation.definition.parameters.end.php
 //                                      ^ storage.type.php
+
     function classReturnType($param1): stringSpace\Test1 {}
 //  ^ storage.type.function.php
 //           ^ entity.name.function.php
 //                          ^ punctuation.definition.parameters.begin.php
 //                                  ^ punctuation.definition.parameters.end.php
 //                                     ^ support.class.php
-//                                                 ^ support.class.php
->>>>>>> 800b952b
+//                                                 ^ support.class.php