--- conflicted
+++ resolved
@@ -40,8 +40,6 @@
  * @return
 //   ^ comment.block - keyword.other.phpdoc
  */
-
-<<<<<<< HEAD
 
     class Test1 extends stdClass implements Countable {}
 //  ^ storage.type.class.php
@@ -87,7 +85,7 @@
 //                                  ^ punctuation.definition.parameters.end.php
 //                                     ^ support.class.php
 //                                                 ^ support.class.php
-=======
+
 $test = "\0 \12 \345g \x0f \u{aa} \u{9999} \u{999}";
 //       ^^ constant.numeric.octal.php
 //          ^^^ constant.numeric.octal.php
@@ -96,5 +94,4 @@
 //                    ^^^^ constant.numeric.hex.php
 //                         ^^^^^^ constant.numeric.unicodepoint.php
 //                                ^^^^^^^^ constant.numeric.unicodepoint.php
-//                                         ^^^^^^^ meta.string-contents.quoted.double.php
->>>>>>> 5c4b295e
+//                                         ^^^^^^^ meta.string-contents.quoted.double.php