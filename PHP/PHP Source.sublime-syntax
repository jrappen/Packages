%YAML 1.2
---
name: PHP Source
hidden: true
scope: source.php
variables:
  identifier_start: '[[:alpha:]_]'
  identifier: '\b{{identifier_start}}[[:alnum:]_]*\b'
  path: '\\?({{identifier}}\\)*{{identifier}}'
  sql_indicator: \s*(?:SELECT|INSERT|UPDATE|DELETE|CREATE|REPLACE|ALTER)\b

contexts:
  main:
    - include: statements

  statements:
    - include: class
    - include: use-statement
    - match: '(?i)^\s*(interface)\s+({{identifier}})\s*'
      captures:
        1: storage.type.interface.php
        2: entity.name.interface.php
      push:
        - meta_scope: meta.interface.php
        - match: \b(extends)\b\s*
          scope: storage.modifier.extends.php
          set:
            - match: '(?={{path}})'
              set:
                - meta_scope: meta.path.php
                - meta_content_scope: entity.other.inherited-class.php
                - include: identifier-parts
                - match: '(\\)?({{identifier}})(?!\\)'
                  captures:
                    1: punctuation.separator.namespace.php
                - match: ''
                  pop: true
            - match: '(?=\S)'
              pop: true
        - match: '(?=\S)'
          pop: true
    - match: '(?i)^\s*(namespace)\b\s*'
      captures:
        1: keyword.other.namespace.php
      push:
        - meta_scope: meta.namespace.php meta.path.php
        - meta_content_scope: entity.name.namespace.php
        - include: identifier-parts
        - match: '(\\)?({{identifier}})(?!\\)'
          captures:
            1: punctuation.separator.namespace.php
        - match: ''
          pop: true
    - match: '(?i)^\s*(trait)\s+({{identifier}})\s*'
      captures:
        1: storage.type.trait.php
        2: entity.name.trait.php
    - include: function
    - match: '^\s*((?!default|else){{identifier}})\s*(:)(?!:)'
      captures:
        1: entity.name.label.php
        2: punctuation.separator.php
    - match: \{
      scope: punctuation.section.block.begin.php
    - match: \}
      scope: punctuation.section.block.end.php
    - include: expressions

  block:
    - match: '\}'
      scope: punctuation.section.block.end.php
      pop: true
    - match: '\{'
      scope: punctuation.section.block.begin.php
      push: block
    - include: embedded-html
    - include: statements

  embedded-html:
    - match: '\?>(\s*\n)?'
      scope: meta.embedded.block.php punctuation.section.embedded.end.php
      captures:
        1: meta.html-newline-after-php.php
      push:
        - meta_scope: embedding.php text.html.basic
        - clear_scopes: true
        - match: '<\?(?i:php)?'
          scope: meta.embedded.block.php punctuation.section.embedded.begin.php
          pop: true
        - match: ''
          with_prototype:
            - include: single-line-php-tag
            - match: '(?=<\?(?i:php)?)'
              pop: true
          push:
            - include: scope:text.html.basic

  single-line-php-tag:
    - match: '(<\?=|<\?(?i:php)?(?=.*\?>))'
      scope: punctuation.section.embedded.begin.php
      push:
        - meta_scope: meta.embedded.line.nested.php
        - meta_content_scope: source.php
        - match: \?>(\s*\n)?
          scope: punctuation.section.embedded.end.php
          captures:
            1: meta.html-newline-after-php.php
          pop: true
        - include: statements

  expressions:
    - include: comments
    - match: (?i)\b((?:require|include)(?:_once)?)\b\s*
      captures:
        1: keyword.control.import.include.php
      push:
        - meta_scope: meta.include.php
        - match: (?=;|\)|\])
          pop: true
        - include: expressions
    - match: \b(break|c(ase|ontinue)|d(e(clare|fault)|ie|o)|e(lse(if)?|nd(declare|for(each)?|if|switch|while)|xit)|for(each)?|if|return|yield|switch|use|while)\b
      scope: keyword.control.php
    - match: \b(catch)\b\s*\(\s*
      captures:
        1: keyword.control.exception.catch.php
      push:
        - meta_scope: meta.catch.php
        - include: identifier-parts-as-path
        - match: '(\\)'
          scope: meta.path.php punctuation.separator.namespace.php
        - match: '({{identifier}})\s*(\|)?'
          captures:
            1: meta.path.php support.class.exception.php
            2: punctuation.separator.catch.php
        - match: '((\$+){{identifier}})\s*\)'
          captures:
            1: variable.other.php
            2: punctuation.definition.variable.php
          pop: true
    - match: \b(catch|try|throw|finally)\b
      scope: keyword.control.exception.php
    - include: closure
    - include: invoke-call
    - match: |-
        (?x)\s*(?=
            [[:alnum:]_$\\]+(::)
            (?:
                ({{identifier}})\s*\(
                |
                ((\$+){{identifier}})
                |
                ({{identifier}})
            )?
        )
      push:
        - include: function-call-static
        - match: |-
            (?x)(::)
            (?:
                (class)\b
                |
                ((\$+){{identifier}})
                |
                ({{identifier}})
            )?
          captures:
            1: punctuation.accessor.double-colon.php
            2: constant.class.php
            3: variable.other.class.php
            4: punctuation.definition.variable.php
            5: constant.other.class.php
          set: after-identifier
        - match: (self|static|parent)\b
          scope: variable.language.php
        - include: class-name
        - include: variables
    - include: variables
    - include: strings
    - match: (array)(\()(\))
      scope: meta.array.empty.php
      captures:
        1: support.function.construct.php
        2: punctuation.section.array.begin.php
        3: punctuation.section.array.end.php
    - match: (array)(\()
      captures:
        1: support.function.construct.php
        2: punctuation.section.array.begin.php
      push:
        - meta_scope: meta.array.php
        - match: \)
          scope: punctuation.section.array.end.php
          pop: true
        - include: expressions
    - match: (?i)\s*\(\s*(array|real|double|float|int(eger)?|bool(ean)?|string|object|binary|unset)\s*\)
      captures:
        1: storage.type.php
    - match: (?i)\b(array|real|double|float|int(eger)?|bool(ean)?|string|class|clone|var|function|interface|object)\b
      scope: storage.type.php
    - match: (?i)\b(parent|self)\b
      scope: variable.language.php
    - match: (?i)\b(global|abstract|const|extends|implements|final|p(r(ivate|otected)|ublic)|static)\b
      scope: storage.modifier.php
    - include: object
    - match: ;
      scope: punctuation.terminator.expression.php
    - include: heredoc
    - include: numbers
    - match: (\+|-|\*|/|%|&|\||\^|>>|<<|\.)=
      scope: keyword.operator.assignment.augmented.php
    - match: "=>"
      scope: keyword.operator.key.php
    - match: '(?:(\=)(&))|(&(?=[[:alpha:]$_]))'
      captures:
        1: keyword.operator.assignment.php
        2: storage.modifier.reference.php
        3: storage.modifier.reference.php
    - match: (@)
      scope: keyword.operator.error-control.php
    - match: (\-\-|\+\+)
      scope: keyword.operator.increment-decrement.php
    - match: (\-|\+|\*|/|%)
      scope: keyword.operator.arithmetic.php
    - match: '<<|>>|~|\^|&|\|'
      scope: keyword.operator.bitwise.php
    - match: (===|==|!==|!=|<=>|<=|>=|<>|<|>)
      scope: keyword.operator.comparison.php
    - match: (?i)(!|&&|\|\|)|\b(and|or|xor|as)\b
      scope: keyword.operator.logical.php
    - include: function-call
    - match: \.
      scope: keyword.operator.string.php
    - match: "="
      scope: keyword.operator.assignment.php
    - match: '(?i)\b(instanceof)\s+(?=[[:alpha:]\\$_])'
      captures:
        1: keyword.operator.type.php
      push:
        - match: '(?=[^[:alnum:]_\\$])'
          pop: true
        - include: class-name
        - include: variables
    - include: instantiation
    - match: '(?i)(goto)\s+({{identifier}})'
      captures:
        1: keyword.control.goto.php
        2: support.other.php
    - include: string-backtick
    - match: '(\[)\s*(\])'
      scope: meta.array.empty.php
      captures:
        1: punctuation.section.array.begin.php
        2: punctuation.section.array.end.php
    - match: '\['
      scope: punctuation.section.array.begin.php
      push:
        - meta_scope: meta.array.php
        - match: '\]'
          scope: punctuation.section.array.end.php
          pop: true
        - include: expressions
    - include: constants
    - match: \(
      scope: punctuation.section.group.begin.php
      push:
        - meta_scope: meta.group.php
        - match: \)
          scope: punctuation.section.group.end.php
          pop: true
        - include: expressions

  after-identifier:
    - include: item-access
    - match: '(?=\S)'
      pop: true

  after-function-call:
    - include: item-access
    - match: '(?=\S)'
      pop: true

  item-access:
    - match: '\['
      scope: meta.item-access.php punctuation.section.brackets.begin.php
      push:
        - meta_content_scope: meta.item-access.arguments.php
        - match: '\]'
          scope: meta.item-access.php punctuation.section.brackets.end.php
          pop: true
        - include: expressions

  class-builtin:
    - match: (?i)(\\)?\b(st(dClass|reamWrapper)|R(RD(Graph|Creator|Updater)|untimeException|e(sourceBundle|cursive(RegexIterator|CachingIterator|TreeIterator|Iterator(Iterator)?|DirectoryIterator|FilterIterator|ArrayIterator)|flect(ion(Method|Class|Object|P(arameter|roperty)|Extension|Function(Abstract)?)?|or)|gexIterator)|angeException)|G(lobIterator|magick(Draw|Pixel)?)|X(ML(Reader|Writer)|SLTProcessor)|M(ongo(Regex|Grid(fsFile|FS(Cursor|File)?)|BinData|C(o(de|llection)|ursor)|Timestamp|I(nt(32|64)|d)|D(B(Ref)?|ate))?|ultipleIterator|e(ssageFormatter|mcache(d)?))|Bad(MethodCallException|FunctionCallException)|tidy(Node)?|S(impleXML(Iterator|Element)|oap(Server|Header|Client|Param|Var|Fault)|NMP|CA(_(SoapProxy|LocalProxy))?|p(hinxClient|l(M(inHeap|axHeap)|Bool|S(t(ack|ring)|ubject)|Heap|TempFileObject|Int|Ob(server|jectStorage)|DoublyLinkedList|PriorityQueue|Enum|Queue|F(i(le(Info|Object)|xedArray)|loat)))|e(ekableIterator|rializable)|DO_(Model_(ReflectionDataObject|Type|Property)|Sequence|D(ata(Object|Factory)|AS_(Relational|XML(_Document)?|Setting|ChangeSummary|Data(Object|Factory)))|Exception|List)|wish(Result(s)?|Search)?|VM(Model)?|QLite(Result|3(Result|Stmt)?|Database|Unbuffered)|AM(Message|Connection))|H(ttp(Re(sponse|quest(Pool)?)|Message|InflateStream|DeflateStream|QueryString)|aru(Image|Outline|D(oc|estination)|Page|Encoder|Font|Annotation))|N(o(RewindIterator|rmalizer)|umberFormatter)|C(o(untable|llator)|achingIterator)|T(okyoTyrant(Table|Query)?|ra(nsliterator|versable))|I(n(tlDateFormatter|validArgumentException|finiteIterator)|terator(Iterator|Aggregate)?|magick(Draw|Pixel(Iterator)?)?)|ZipArchive|O(CI-(Collection|Lob)|ut(erIterator|Of(RangeException|BoundsException))|verflowException)|D(irectoryIterator|om(XsltStylesheet|Node|Document(Type)?|ProcessingInstruction|Element|ainException|Attribute)|OM(XPath|N(ode(list)?|amedNodeMap)|C(haracterData|omment)|Text|Implementation|Document(Fragment)?|ProcessingInstruction|E(ntityReference|lement)|Attr)|ate(Time(Zone)?|Interval|Period))|Un(derflowException|expectedValueException)|finfo|P(har(Data|FileInfo)?|DO(Statement)?|arentIterator)|E(rrorException|xception|mptyIterator)|V8Js(Exception)?|KTaglib_(MPEG_(File|AudioProperties)|Tag|ID3v2_(Tag|Frame|AttachedPictureFrame))|Fil(terIterator|esystemIterator)|mysqli(_(stmt|driver|warning|result))?|L(imitIterator|o(cale|gicException)|engthException)|A(MQP(Connection|Exchange|Queue)|ppendIterator|PCIterator|rray(Iterator|Object|Access)))\b
      captures:
        1: punctuation.separator.namespace.php
        2: support.class.builtin.php

  use-statement:
    - match: (?i)\b(use)\b\s*
      captures:
        1: keyword.other.use.php
      push:
        - meta_scope: meta.use.php
        - match: \bfunction\b
          scope: storage.type.php
          set: use-statement-function
        - match: \bconst\b
          scope: storage.type.php
          set: use-statement-const
        - match: '(?=\S)'
          set: use-statement-ns-class
        # Escape during typing
        - match: '(?=$\n)'
          pop: true

  use-statement-common:
    - include: comments
    - match: (?i)\bas\b
      scope: keyword.other.use-as.php
    - match: ','
      scope: punctuation.separator.php

  use-statement-identifier-class-def:
    - match: '(?={{path}})'
      push:
        - include: comments
        # We are going to assume the alias is for a class so that the identifier
        # gets put into the index. This will be incorrect sometimes (because it
        # will sometimes be a namespace identifier), but the distinction
        # shouldn't be a huge deal.
        - match: '(?i)\b(as)\b'
          scope: keyword.other.use-as.php
          push:
            - include: comments
            - match: '{{identifier}}'
              scope: entity.name.class.php
              pop: true
            - match: '(?=\S|$\n)'
              pop: true
        - include: identifier-parts-as-path
        # We don't mark this as entity.name.class since the name is pulled
        # verbatim and the indexer should find the name in the original source
        # file.
        - match: '(\\)?({{identifier}})(?!\\)'
          scope: meta.path.php
          captures:
            1: punctuation.separator.namespace.php
            2: support.class.php
        - match: '(?=\S|$\n)'
          pop: true

  use-statement-ns-class:
    - meta_content_scope: meta.use.php
    - match: (?=;|$\n)
      pop: true
    - match: '\{'
      scope: punctuation.section.block.php
      push:
        - match: '\}'
          scope: punctuation.section.block.php
          pop: true
        - include: use-statement-common
        - include: use-statement-identifier-class-def
    - include: use-statement-common
    - include: use-statement-identifier-class-def

  use-statement-identifier-function-def:
    - match: '(?={{path}})'
      push:
        - include: comments
        - match: '(?i)\b(as)\b'
          scope: keyword.other.use-as.php
          push:
            - include: comments
            - match: '{{identifier}}'
              scope: entity.name.function.php
              pop: true
            - match: '(?=\S|$\n)'
              pop: true
        - include: identifier-parts-as-path
        # We don't mark this as entity.name.function since the name is pulled
        # verbatim and the indexer should find the name in the original source
        # file.
        - match: '(\\)?({{identifier}})(?!\\)'
          scope: meta.path.php
          captures:
            1: punctuation.separator.namespace.php
            2: support.function.php
        - match: '(?=\S|$\n)'
          pop: true

  use-statement-function:
    - meta_content_scope: meta.use.php
    - match: (?=;|$\n)
      pop: true
    - match: '\{'
      scope: punctuation.section.block.php
      push:
        - match: '\}'
          scope: punctuation.section.block.php
          pop: true
        - include: use-statement-common
        - include: use-statement-identifier-function-def
    - include: use-statement-common
    - include: use-statement-identifier-function-def

  use-statement-const:
    - meta_content_scope: meta.use.php
    - match: (?=;|$\n)
      pop: true
    - match: '\{'
      scope: punctuation.section.block.php
      push:
        - match: '\}'
          scope: punctuation.section.block.php
          pop: true
        - include: use-statement-common
        - include: identifier-constant-pop
    - include: use-statement-common
    - include: identifier-constant-pop

  class:
    - match: '(?i)(\b(?:abstract|final)\s+)?\b(class)\s+({{identifier}})\s*'
      captures:
        1: storage.modifier.abstract.php
        2: storage.type.class.php
        3: entity.name.class.php
      push: class-definition

  class-definition:
    - meta_scope: meta.class.php
    - match: "(?=;)"
      pop: true
    - match: '\{'
      scope: meta.block.php punctuation.section.block.php
      set: class-body
    - include: comments
    - match: (?i)(extends)\b\s*
      captures:
        1: storage.modifier.extends.php
      push:
        - match: '(?=implements)'
          pop: true
        - include: comments
        - match: '(?={{path}})'
          set:
            - meta_scope: meta.path.php
            - meta_content_scope: entity.other.inherited-class.php
            - include: class-builtin
            - include: identifier-parts
            - match: '(\\)?{{identifier}}(?!\\)'
              captures:
                1: punctuation.separator.namespace.php
            - match: ''
              pop: true
        - match: '(?=\S)'
          pop: true
    - match: (?i)(implements)\b\s*
      captures:
        1: storage.modifier.implements.php
      push:
        - include: comments
        - match: '(?={{path}})'
          push:
            - meta_scope: meta.path.php
            - meta_content_scope: entity.other.inherited-class.php
            - include: class-builtin
            - include: identifier-parts
            - match: '(\\)?{{identifier}}(?!\\)'
              captures:
                1: punctuation.separator.namespace.php
            - match: ''
              pop: true
        - match: ','
          scope: punctuation.separator.php
        - match: '(?=\S)'
          pop: true

  class-body:
    - meta_content_scope: meta.class.php meta.block.php
    - include: comments
    - match: '\}'
      scope: meta.class.php meta.block.php punctuation.section.block.php
      pop: true
    - match: (?i)\b(use)\b\s*
      captures:
        1: keyword.other.use.php
      push:
        - meta_scope: meta.use.php
        - match: (?=;|(?:^\s*$))
          pop: true
        - match: '\{'
          scope: punctuation.section.block.php
          set:
            - meta_scope: meta.use.php meta.block.php
            - match: '}'
              scope: punctuation.section.block.php
              pop: true
            - include: comments
            - match: \b(as)\b
              scope: keyword.other.use-as.php
            - match: \b(insteadof)\b
              scope: keyword.other.insteadof.php
            - include: class-builtin
            - match: '::'
              scope: punctuation.accessor.double-colon.php
            - match: (?={{path}})
              push:
                - meta_scope: meta.path.php
                - include: identifier-parts
                - match: '(\\)?{{identifier}}(?!\\)'
                  captures:
                    1: punctuation.separator.namespace.php
                - match: ''
                  pop: true
        - include: comments
        - include: class-builtin
        - match: (?={{path}})
          push:
            - meta_scope: meta.path.php entity.other.inherited-class.php
            - include: identifier-parts
            - match: '(\\)?({{identifier}})(?!\\)'
              captures:
                1: punctuation.separator.namespace.php
            - match: ''
              pop: true
        - match: ','
          scope: punctuation.separator.php
    - include: statements

  function:
    - match: (?i)(?=(?:\b(?:final|abstract|public|private|protected|static)\s+)*\bfunction\b\s*(&\s*)?{{identifier_start}})
      push:
        - meta_content_scope: meta.function.php
        - include: comments
        - match: '(?i)\b(final|abstract|public|private|protected|static)\b'
          scope: storage.modifier.php
        - match: (?i)\bfunction\b
          scope: storage.type.function.php
        - match: '&'
          scope: storage.modifier.reference.php
        - match: '(__(?:callStatic|call|construct|destruct|get|set|isset|unset|toString|clone|set_state|sleep|wakeup|autoload|invoke|debugInfo))\b'
          scope: entity.name.function.php support.function.magic.php
        - match: '{{identifier}}'
          scope: entity.name.function.php
        # Lookahead is used here to prevent doubling up of meta.function and meta.function.parameters
        - match: (?=\()
          set:
            - match: \(
              scope: meta.function.parameters.php meta.group.php punctuation.section.group.begin.php
              set: function-parameters
        # Exit on unexpected content
        - match: (?=\S)
          pop: true

  closure:
    - match: (?i)\b(function)\s*(&)?\s*(?=\()
      scope: meta.function.closure.php
      captures:
        1: storage.type.function.php
        2: storage.modifier.reference.php
      push:
        - match: \(
          scope: meta.function.parameters.php meta.group.php punctuation.section.group.begin.php
          set: function-parameters

  function-parameters:
    - meta_content_scope: meta.function.parameters.php meta.group.php
    - match: '\)'
      scope: punctuation.section.group.end.php
      set:
        - meta_content_scope: meta.function.php
        - match: '\b(use)\b\s*(\()'
          scope: meta.function.closure.use.php
          captures:
            1: keyword.other.function.use.php
            2: punctuation.section.group.begin.php
          set: function-use
        - match: '(?=:)'
          set: function-return-type
        - match: \{
          scope: meta.block.php punctuation.section.block.begin.php
          set: function-body
        # Exit on unexpected content
        - match: (?=\S)
          pop: true
    - include: comments
    - match: \b(array|callable|int|string|bool|float)\b
      scope: storage.type.php
    # Class name type hint
    - match: '{{identifier}}'
      scope: meta.path.php support.class.php
    - match: '\?'
      scope: storage.type.nullable.php
    - match: '&'
      scope: storage.modifier.reference.php
    - match: (\$+){{identifier}}
      scope: variable.parameter.php
      captures:
        1: punctuation.definition.variable.php
    - match: ','
      scope: punctuation.separator.php
    - match: '='
      scope: keyword.operator.assignment.php
      push:
        - match: '(?=,|\))'
          pop: true
        - include: expressions

  function-use:
      - meta_content_scope: meta.function.closure.use.php
      - include: comments
      - match: '\)'
        scope: punctuation.section.group.end.php
        set:
          - meta_content_scope: meta.function.php
          - match: '(?=:)'
            set: function-return-type
          - match: \{
            scope: meta.block.php punctuation.section.block.begin.php
            set: function-body
          # Exit on unexpected content
          - match: (?=\S)
            pop: true
      - match: '&'
        scope: storage.modifier.reference.php
      - match: '(\$+){{identifier}}'
        scope: variable.parameter.php
        captures:
          1: punctuation.definition.variable.php
      - match: ','
        scope: punctuation.separator.php

  function-return-type:
    - meta_content_scope: meta.function.return-type.php
    - match: '(?=;)'
      pop: true
    - match: \{
      scope: meta.block.php punctuation.section.block.begin.php
      set: function-body
    - match: ':'
      scope: punctuation.separator.php
    - match: '\?'
      scope: storage.type.nullable.php
    - match: \b(array|bool|int|float|string)\b
      scope: storage.type.php
    - include: class-builtin
    - include: identifier-parts-as-path
    - match: '(\\)?({{identifier}})(?!\\)'
      scope: meta.path.php
      captures:
        1: punctuation.separator.namespace.php
        2: support.class.php
    # Exit on unexpected content
    - match: (?=\S)
      pop: true

  function-body:
    - meta_content_scope: meta.function.php meta.block.php
    - match: \}
      scope: meta.function.php meta.block.php punctuation.section.block.end.php
      pop: true
    - include: embedded-html
    - match: '\{'
      scope: punctuation.section.block.begin.php
      push: block
    - include: statements

  class-name:
    - match: '(?={{path}})'
      push:
        - meta_scope: meta.path.php
        - include: class-builtin
        - include: identifier-parts
        - match: '(\\)?({{identifier}})(?!\\)'
          captures:
            1: punctuation.separator.namespace.php
            2: support.class.php
          pop: true
        - match: ''
          pop: true
  comments:
    # This only highlights a docblock if the first line contains only /** or
    # /**#@+ (which is used for docblock templates). Otherwise block-level
    # comment would be highlighted as invalid for constructs such as /**** ****/
    - match: /\*\*(?:#@\+)?\s*$
      scope: punctuation.definition.comment.php
      push:
        - meta_scope: comment.block.documentation.phpdoc.php
        - match: \*/
          scope: punctuation.definition.comment.php
          pop: true
        - include: php_doc
    - match: /\*
      scope: punctuation.definition.comment.php
      push:
        - meta_scope: comment.block.php
        - match: \*/
          scope: punctuation.definition.comment.php
          pop: true
    - match: //
      scope: punctuation.definition.comment.php
      push:
        - meta_scope: comment.line.double-slash.php
        - match: '(?=\?>)'
          pop: true
        # Consume the newline so that completions aren't shown at the end of the line
        - match: \n
          pop: true
    - match: '#'
      scope: punctuation.definition.comment.php
      push:
        - meta_scope: comment.line.number-sign.php
        - match: '(?=\?>)'
          pop: true
        # Consume the newline so that completions aren't shown at the end of the line
        - match: \n
          pop: true
  constants:
    - match: (?i)\b(TRUE|FALSE|NULL|__(FILE|DIR|FUNCTION|CLASS|METHOD|LINE|NAMESPACE)__|ON|OFF|YES|NO|NL|BR|TAB)\b
      scope: constant.language.php
    - match: (?=\\?{{identifier}}\\{{path}})
      push:
        - meta_scope: meta.path.php
        - include: identifier-parts
        - match: '(\\)?({{identifier}})(?!\\)'
          captures:
            1: punctuation.separator.namespace.php
            2: constant.other.php
          pop: true
    - match: '(?=\\?[[:alpha:]_])'
      push:
        - match: '(?=[^\\_[:alnum:]])'
          pop: true
        - match: (\\)?\b(STD(IN|OUT|ERR)|ZEND_(THREAD_SAFE|DEBUG_BUILD)|DEFAULT_INCLUDE_PATH|P(HP_(R(OUND_HALF_(ODD|DOWN|UP|EVEN)|ELEASE_VERSION)|M(INOR_VERSION|A(XPATHLEN|JOR_VERSION))|BINDIR|S(HLIB_SUFFIX|YSCONFDIR|API)|CONFIG_FILE_(SCAN_DIR|PATH)|INT_(MAX|SIZE)|ZTS|O(S|UTPUT_HANDLER_(START|CONT|END))|D(EBUG|ATADIR)|URL_(SCHEME|HOST|USER|P(ORT|A(SS|TH))|QUERY|FRAGMENT)|PREFIX|E(XT(RA_VERSION|ENSION_DIR)|OL)|VERSION(_ID)?|WINDOWS_(NT_(SERVER|DOMAIN_CONTROLLER|WORKSTATION)|VERSION_(M(INOR|AJOR)|BUILD|S(UITEMASK|P_M(INOR|AJOR))|P(RODUCTTYPE|LATFORM)))|L(IBDIR|OCALSTATEDIR))|EAR_(INSTALL_DIR|EXTENSION_DIR))|E_(RECOVERABLE_ERROR|STRICT|NOTICE|CO(RE_(ERROR|WARNING)|MPILE_(ERROR|WARNING))|DEPRECATED|USER_(NOTICE|DEPRECATED|ERROR|WARNING)|PARSE|ERROR|WARNING|ALL))\b
          scope: support.constant.core.php
          captures:
            1: punctuation.separator.namespace.php
        - match: (\\)?\b(RADIXCHAR|GROUPING|M(_(1_PI|SQRT(1_2|2|3|PI)|2_(SQRTPI|PI)|PI(_(2|4))?|E(ULER)?|L(N(10|2|PI)|OG(10E|2E)))|ON_(GROUPING|1(1|2|0)?|7|2|8|THOUSANDS_SEP|3|DECIMAL_POINT|9|4|5|6))|S(TR_PAD_(RIGHT|BOTH|LEFT)|ORT_(REGULAR|STRING|NUMERIC|DESC|LOCALE_STRING|ASC)|EEK_(SET|CUR|END))|H(TML_(SPECIALCHARS|ENTITIES)|ASH_HMAC)|YES(STR|EXPR)|N(_(S(IGN_POSN|EP_BY_SPACE)|CS_PRECEDES)|O(STR|EXPR)|EGATIVE_SIGN|AN)|C(R(YPT_(MD5|BLOWFISH|S(HA(256|512)|TD_DES|ALT_LENGTH)|EXT_DES)|NCYSTR|EDITS_(G(ROUP|ENERAL)|MODULES|SAPI|DOCS|QA|FULLPAGE|ALL))|HAR_MAX|O(NNECTION_(NORMAL|TIMEOUT|ABORTED)|DESET|UNT_(RECURSIVE|NORMAL))|URRENCY_SYMBOL|ASE_(UPPER|LOWER))|__COMPILER_HALT_OFFSET__|T(HOUS(EP|ANDS_SEP)|_FMT(_AMPM)?)|IN(T_(CURR_SYMBOL|FRAC_DIGITS)|I_(S(YSTEM|CANNER_(RAW|NORMAL))|USER|PERDIR|ALL)|F(O_(GENERAL|MODULES|C(REDITS|ONFIGURATION)|ENVIRONMENT|VARIABLES|LICENSE|ALL))?)|D(_(T_FMT|FMT)|IRECTORY_SEPARATOR|ECIMAL_POINT|A(Y_(1|7|2|3|4|5|6)|TE_(R(SS|FC(1(123|036)|2822|8(22|50)|3339))|COOKIE|ISO8601|W3C|ATOM)))|UPLOAD_ERR_(NO_(TMP_DIR|FILE)|CANT_WRITE|INI_SIZE|OK|PARTIAL|EXTENSION|FORM_SIZE)|P(M_STR|_(S(IGN_POSN|EP_BY_SPACE)|CS_PRECEDES)|OSITIVE_SIGN|ATH(_SEPARATOR|INFO_(BASENAME|DIRNAME|EXTENSION|FILENAME)))|E(RA(_(YEAR|T_FMT|D_(T_FMT|FMT)))?|XTR_(REFS|SKIP|IF_EXISTS|OVERWRITE|PREFIX_(SAME|I(NVALID|F_EXISTS)|ALL))|NT_(NOQUOTES|COMPAT|IGNORE|QUOTES))|FRAC_DIGITS|L(C_(M(ONETARY|ESSAGES)|NUMERIC|C(TYPE|OLLATE)|TIME|ALL)|O(G_(MAIL|SYSLOG|N(O(TICE|WAIT)|DELAY|EWS)|C(R(IT|ON)|ONS)|INFO|ODELAY|D(EBUG|AEMON)|U(SER|UCP)|P(ID|ERROR)|E(RR|MERG)|KERN|WARNING|L(OCAL(1|7|2|3|4|5|0|6)|PR)|A(UTH(PRIV)?|LERT))|CK_(SH|NB|UN|EX)))|A(M_STR|B(MON_(1(1|2|0)?|7|2|8|3|9|4|5|6)|DAY_(1|7|2|3|4|5|6))|SSERT_(BAIL|CALLBACK|QUIET_EVAL|WARNING|ACTIVE)|LT_DIGITS))\b
          scope: support.constant.std.php
          captures:
            1: punctuation.separator.namespace.php
        - match: (\\)?\b(GLOB_(MARK|BRACE|NO(SORT|CHECK|ESCAPE)|ONLYDIR|ERR|AVAILABLE_FLAGS)|XML_(SAX_IMPL|HTML_DOCUMENT_NODE|N(OTATION_NODE|AMESPACE_DECL_NODE)|C(OMMENT_NODE|DATA_SECTION_NODE)|TEXT_NODE|OPTION_(SKIP_(TAGSTART|WHITE)|CASE_FOLDING|TARGET_ENCODING)|D(TD_NODE|OCUMENT_(NODE|TYPE_NODE|FRAG_NODE))|PI_NODE|E(RROR_(RECURSIVE_ENTITY_REF|MISPLACED_XML_PI|B(INARY_ENTITY_REF|AD_CHAR_REF)|SYNTAX|NO(NE|_(MEMORY|ELEMENTS))|TAG_MISMATCH|IN(CORRECT_ENCODING|VALID_TOKEN)|DUPLICATE_ATTRIBUTE|UN(CLOSED_(CDATA_SECTION|TOKEN)|DEFINED_ENTITY|KNOWN_ENCODING)|JUNK_AFTER_DOC_ELEMENT|PAR(TIAL_CHAR|AM_ENTITY_REF)|EXTERNAL_ENTITY_HANDLING|A(SYNC_ENTITY|TTRIBUTE_EXTERNAL_ENTITY_REF))|NTITY_(REF_NODE|NODE|DECL_NODE)|LEMENT_(NODE|DECL_NODE))|LOCAL_NAMESPACE|ATTRIBUTE_(N(MTOKEN(S)?|O(TATION|DE))|CDATA|ID(REF(S)?)?|DECL_NODE|EN(TITY|UMERATION)))|M(HASH_(RIPEMD(1(28|60)|256|320)|GOST|MD(2|4|5)|S(HA(1|2(24|56)|384|512)|NEFRU256)|HAVAL(1(28|92|60)|2(24|56))|CRC32(B)?|TIGER(1(28|60))?|WHIRLPOOL|ADLER32)|YSQL(_(BOTH|NUM|CLIENT_(SSL|COMPRESS|I(GNORE_SPACE|NTERACTIVE))|ASSOC)|I_(RE(PORT_(STRICT|INDEX|OFF|ERROR|ALL)|FRESH_(GRANT|MASTER|BACKUP_LOG|S(TATUS|LAVE)|HOSTS|T(HREADS|ABLES)|LOG)|AD_DEFAULT_(GROUP|FILE))|GROUP_FLAG|MULTIPLE_KEY_FLAG|B(INARY_FLAG|OTH|LOB_FLAG)|S(T(MT_ATTR_(CURSOR_TYPE|UPDATE_MAX_LENGTH|PREFETCH_ROWS)|ORE_RESULT)|E(RVER_QUERY_(NO_(GOOD_INDEX_USED|INDEX_USED)|WAS_SLOW)|T_(CHARSET_NAME|FLAG)))|N(O(_D(EFAULT_VALUE_FLAG|ATA)|T_NULL_FLAG)|UM(_FLAG)?)|C(URSOR_TYPE_(READ_ONLY|SCROLLABLE|NO_CURSOR|FOR_UPDATE)|LIENT_(SSL|NO_SCHEMA|COMPRESS|I(GNORE_SPACE|NTERACTIVE)|FOUND_ROWS))|T(YPE_(GEOMETRY|MEDIUM_BLOB|B(IT|LOB)|S(HORT|TRING|ET)|YEAR|N(ULL|EWD(ECIMAL|ATE))|CHAR|TI(ME(STAMP)?|NY(_BLOB)?)|INT(24|ERVAL)|D(OUBLE|ECIMAL|ATE(TIME)?)|ENUM|VAR_STRING|FLOAT|LONG(_BLOB|LONG)?)|IMESTAMP_FLAG)|INIT_COMMAND|ZEROFILL_FLAG|O(N_UPDATE_NOW_FLAG|PT_(NET_(READ_BUFFER_SIZE|CMD_BUFFER_SIZE)|CONNECT_TIMEOUT|INT_AND_FLOAT_NATIVE|LOCAL_INFILE))|D(EBUG_TRACE_ENABLED|ATA_TRUNCATED)|U(SE_RESULT|N(SIGNED_FLAG|IQUE_KEY_FLAG))|P(RI_KEY_FLAG|ART_KEY_FLAG)|ENUM_FLAG|A(S(SOC|YNC)|UTO_INCREMENT_FLAG)))|CRYPT_(R(C(2|6)|IJNDAEL_(1(28|92)|256)|AND)|GOST|XTEA|M(ODE_(STREAM|NOFB|C(BC|FB)|OFB|ECB)|ARS)|BLOWFISH(_COMPAT)?|S(ERPENT|KIPJACK|AFER(128|PLUS|64))|C(RYPT|AST_(128|256))|T(RIPLEDES|HREEWAY|WOFISH)|IDEA|3DES|DE(S|CRYPT|V_(RANDOM|URANDOM))|PANAMA|EN(CRYPT|IGNA)|WAKE|LOKI97|ARCFOUR(_IV)?))|S(TREAM_(REPORT_ERRORS|M(UST_SEEK|KDIR_RECURSIVE)|BUFFER_(NONE|FULL|LINE)|S(HUT_(RD(WR)?|WR)|OCK_(R(DM|AW)|S(TREAM|EQPACKET)|DGRAM)|ERVER_(BIND|LISTEN))|NOTIFY_(RE(SOLVE|DIRECTED)|MIME_TYPE_IS|SEVERITY_(INFO|ERR|WARN)|CO(MPLETED|NNECT)|PROGRESS|F(ILE_SIZE_IS|AILURE)|AUTH_RE(SULT|QUIRED))|C(RYPTO_METHOD_(SSLv(2(_(SERVER|CLIENT)|3_(SERVER|CLIENT))|3_(SERVER|CLIENT))|TLS_(SERVER|CLIENT))|LIENT_(CONNECT|PERSISTENT|ASYNC_CONNECT)|AST_(FOR_SELECT|AS_STREAM))|I(GNORE_URL|S_URL|PPROTO_(RAW|TCP|I(CMP|P)|UDP))|O(OB|PTION_(READ_(BUFFER|TIMEOUT)|BLOCKING|WRITE_BUFFER))|U(RL_STAT_(QUIET|LINK)|SE_PATH)|P(EEK|F_(INET(6)?|UNIX))|ENFORCE_SAFE_MODE|FILTER_(READ|WRITE|ALL))|UNFUNCS_RET_(STRING|TIMESTAMP|DOUBLE)|QLITE(_(R(OW|EADONLY)|MIS(MATCH|USE)|B(OTH|USY)|SCHEMA|N(O(MEM|T(FOUND|ADB)|LFS)|UM)|C(O(RRUPT|NSTRAINT)|ANTOPEN)|TOOBIG|I(NTER(RUPT|NAL)|OERR)|OK|DONE|P(ROTOCOL|ERM)|E(RROR|MPTY)|F(ORMAT|ULL)|LOCKED|A(BORT|SSOC|UTH))|3_(B(OTH|LOB)|NU(M|LL)|TEXT|INTEGER|OPEN_(READ(ONLY|WRITE)|CREATE)|FLOAT|ASSOC)))|CURL(M(SG_DONE|_(BAD_(HANDLE|EASY_HANDLE)|CALL_MULTI_PERFORM|INTERNAL_ERROR|O(UT_OF_MEMORY|K)))|SSH_AUTH_(HOST|NONE|DEFAULT|P(UBLICKEY|ASSWORD)|KEYBOARD)|CLOSEPOLICY_(SLOWEST|CALLBACK|OLDEST|LEAST_(RECENTLY_USED|TRAFFIC))|_(HTTP_VERSION_(1_(1|0)|NONE)|NETRC_(REQUIRED|IGNORED|OPTIONAL)|TIMECOND_(IF(MODSINCE|UNMODSINCE)|LASTMOD)|IPRESOLVE_(V(4|6)|WHATEVER)|VERSION_(SSL|IPV6|KERBEROS4|LIBZ))|INFO_(RE(DIRECT_(COUNT|TIME)|QUEST_SIZE)|S(SL_VERIFYRESULT|TARTTRANSFER_TIME|IZE_(DOWNLOAD|UPLOAD)|PEED_(DOWNLOAD|UPLOAD))|H(TTP_CODE|EADER_(SIZE|OUT))|NAMELOOKUP_TIME|C(ON(NECT_TIME|TENT_(TYPE|LENGTH_(DOWNLOAD|UPLOAD)))|ERTINFO)|TOTAL_TIME|PR(IVATE|ETRANSFER_TIME)|EFFECTIVE_URL|FILETIME)|OPT_(R(E(SUME_FROM|TURNTRANSFER|DIR_PROTOCOLS|FERER|AD(DATA|FUNCTION))|AN(GE|DOM_FILE))|MAX(REDIRS|CONNECTS)|B(INARYTRANSFER|UFFERSIZE)|S(S(H_(HOST_PUBLIC_KEY_MD5|P(RIVATE_KEYFILE|UBLIC_KEYFILE)|AUTH_TYPES)|L(CERT(TYPE|PASSWD)?|_(CIPHER_LIST|VERIFY(HOST|PEER))|ENGINE(_DEFAULT)?|VERSION|KEY(TYPE|PASSWD)?))|TDERR)|H(TTP(GET|HEADER|200ALIASES|_VERSION|PROXYTUNNEL|AUTH)|EADER(FUNCTION)?)|N(O(BODY|SIGNAL|PROGRESS)|ETRC)|C(RLF|O(NNECTTIMEOUT(_MS)?|OKIE(SESSION|JAR|FILE)?)|USTOMREQUEST|ERTINFO|LOSEPOLICY|A(INFO|PATH))|T(RANSFERTEXT|CP_NODELAY|IME(CONDITION|OUT(_MS)?|VALUE))|I(N(TERFACE|FILE(SIZE)?)|PRESOLVE)|DNS_(CACHE_TIMEOUT|USE_GLOBAL_CACHE)|U(RL|SER(PWD|AGENT)|NRESTRICTED_AUTH|PLOAD)|P(R(IVATE|O(GRESSFUNCTION|XY(TYPE|USERPWD|PORT|AUTH)?|TOCOLS))|O(RT|ST(REDIR|QUOTE|FIELDS)?)|UT)|E(GDSOCKET|NCODING)|VERBOSE|K(RB4LEVEL|EYPASSWD)|QUOTE|F(RESH_CONNECT|TP(SSLAUTH|_(S(SL|KIP_PASV_IP)|CREATE_MISSING_DIRS|USE_EP(RT|SV)|FILEMETHOD)|PORT|LISTONLY|APPEND)|ILE(TIME)?|O(RBID_REUSE|LLOWLOCATION)|AILONERROR)|WRITE(HEADER|FUNCTION)|LOW_SPEED_(TIME|LIMIT)|AUTOREFERER)|PRO(XY_(SOCKS(4|5)|HTTP)|TO_(S(CP|FTP)|HTTP(S)?|T(ELNET|FTP)|DICT|F(TP(S)?|ILE)|LDAP(S)?|ALL))|E_(RE(CV_ERROR|AD_ERROR)|GOT_NOTHING|MALFORMAT_USER|BAD_(C(ONTENT_ENCODING|ALLING_ORDER)|PASSWORD_ENTERED|FUNCTION_ARGUMENT)|S(S(H|L_(C(IPHER|ONNECT_ERROR|ERTPROBLEM|ACERT)|PEER_CERTIFICATE|ENGINE_(SETFAILED|NOTFOUND)))|HARE_IN_USE|END_ERROR)|HTTP_(RANGE_ERROR|NOT_FOUND|PO(RT_FAILED|ST_ERROR))|COULDNT_(RESOLVE_(HOST|PROXY)|CONNECT)|T(OO_MANY_REDIRECTS|ELNET_OPTION_SYNTAX)|O(BSOLETE|UT_OF_MEMORY|PERATION_TIMEOUTED|K)|U(RL_MALFORMAT(_USER)?|N(SUPPORTED_PROTOCOL|KNOWN_TELNET_OPTION))|PARTIAL_FILE|F(TP_(BAD_DOWNLOAD_RESUME|SSL_FAILED|C(OULDNT_(RETR_FILE|GET_SIZE|S(TOR_FILE|ET_(BINARY|ASCII))|USE_REST)|ANT_(RECONNECT|GET_HOST))|USER_PASSWORD_INCORRECT|PORT_FAILED|QUOTE_ERROR|W(RITE_ERROR|EIRD_(SERVER_REPLY|227_FORMAT|USER_REPLY|PAS(S_REPLY|V_REPLY)))|ACCESS_DENIED)|ILE(SIZE_EXCEEDED|_COULDNT_READ_FILE)|UNCTION_NOT_FOUND|AILED_INIT)|WRITE_ERROR|L(IBRARY_NOT_FOUND|DAP_(SEARCH_FAILED|CANNOT_BIND|INVALID_URL))|ABORTED_BY_CALLBACK)|VERSION_NOW|FTP(METHOD_(MULTICWD|SINGLECWD|NOCWD)|SSL_(NONE|CONTROL|TRY|ALL)|AUTH_(SSL|TLS|DEFAULT))|AUTH_(GSSNEGOTIATE|BASIC|NTLM|DIGEST|ANY(SAFE)?))|I(MAGETYPE_(GIF|XBM|BMP|SWF|COUNT|TIFF_(MM|II)|I(CO|FF)|UNKNOWN|J(B2|P(X|2|C|EG(2000)?))|P(SD|NG)|WBMP)|NPUT_(REQUEST|GET|SE(RVER|SSION)|COOKIE|POST|ENV)|CONV_(MIME_DECODE_(STRICT|CONTINUE_ON_ERROR)|IMPL|VERSION))|D(NS_(MX|S(RV|OA)|HINFO|N(S|APTR)|CNAME|TXT|PTR|A(NY|LL|AAA|6)?)|OM(STRING_SIZE_ERR|_(SYNTAX_ERR|HIERARCHY_REQUEST_ERR|N(O(_(MODIFICATION_ALLOWED_ERR|DATA_ALLOWED_ERR)|T_(SUPPORTED_ERR|FOUND_ERR))|AMESPACE_ERR)|IN(DEX_SIZE_ERR|USE_ATTRIBUTE_ERR|VALID_(MODIFICATION_ERR|STATE_ERR|CHARACTER_ERR|ACCESS_ERR))|PHP_ERR|VALIDATION_ERR|WRONG_DOCUMENT_ERR)))|JSON_(HEX_(TAG|QUOT|A(MP|POS))|NUMERIC_CHECK|ERROR_(S(YNTAX|TATE_MISMATCH)|NONE|CTRL_CHAR|DEPTH|UTF8)|FORCE_OBJECT)|P(REG_(RECURSION_LIMIT_ERROR|GREP_INVERT|BA(CKTRACK_LIMIT_ERROR|D_UTF8_(OFFSET_ERROR|ERROR))|S(PLIT_(NO_EMPTY|OFFSET_CAPTURE|DELIM_CAPTURE)|ET_ORDER)|NO_ERROR|INTERNAL_ERROR|JIT_STACKLIMIT_ERROR|OFFSET_CAPTURE|PATTERN_ORDER)|SFS_(PASS_ON|ERR_FATAL|F(EED_ME|LAG_(NORMAL|FLUSH_(CLOSE|INC))))|CRE_VERSION|OSIX_(R_OK|X_OK|S_IF(REG|BLK|SOCK|CHR|IFO)|F_OK|W_OK))|F(NM_(NOESCAPE|CASEFOLD|P(ERIOD|ATHNAME))|IL(TER_(REQUIRE_(SCALAR|ARRAY)|SANITIZE_(MAGIC_QUOTES|S(TRI(NG|PPED)|PECIAL_CHARS)|NUMBER_(INT|FLOAT)|URL|E(MAIL|NCODED)|FULL_SPECIAL_CHARS)|NULL_ON_FAILURE|CALLBACK|DEFAULT|UNSAFE_RAW|VALIDATE_(REGEXP|BOOLEAN|I(NT|P)|URL|EMAIL|FLOAT)|F(ORCE_ARRAY|LAG_(S(CHEME_REQUIRED|TRIP_(BACKTICK|HIGH|LOW))|HOST_REQUIRED|NO(NE|_(RES_RANGE|PRIV_RANGE|ENCODE_QUOTES))|IPV(4|6)|PATH_REQUIRED|E(MPTY_STRING_NULL|NCODE_(HIGH|LOW|AMP))|QUERY_REQUIRED|ALLOW_(SCIENTIFIC|HEX|THOUSAND|OCTAL|FRACTION))))|E(_(BINARY|SKIP_EMPTY_LINES|NO_DEFAULT_CONTEXT|TEXT|IGNORE_NEW_LINES|USE_INCLUDE_PATH|APPEND)|INFO_(RAW|MIME(_(TYPE|ENCODING))?|SYMLINK|NONE|CONTINUE|DEVICES|PRESERVE_ATIME)))|ORCE_(GZIP|DEFLATE))|LIBXML_(XINCLUDE|N(SCLEAN|O(XMLDECL|BLANKS|NET|CDATA|E(RROR|MPTYTAG|NT)|WARNING))|COMPACT|D(TD(VALID|LOAD|ATTR)|OTTED_VERSION)|PARSEHUGE|ERR_(NONE|ERROR|FATAL|WARNING)|VERSION|LOADED_VERSION))\b
          scope: support.constant.ext.php
          captures:
            1: punctuation.separator.namespace.php
        - match: (\\)?\bT_(RE(TURN|QUIRE(_ONCE)?)|G(OTO|LOBAL)|XOR_EQUAL|M(INUS_EQUAL|OD_EQUAL|UL_EQUAL|ETHOD_C|L_COMMENT)|B(REAK|OOL(_CAST|EAN_(OR|AND))|AD_CHARACTER)|S(R(_EQUAL)?|T(RING(_(CAST|VARNAME))?|A(RT_HEREDOC|TIC))|WITCH|L(_EQUAL)?)|HALT_COMPILER|N(S_(SEPARATOR|C)|UM_STRING|EW|AMESPACE)|C(HARACTER|O(MMENT|N(ST(ANT_ENCAPSED_STRING)?|CAT_EQUAL|TINUE))|URLY_OPEN|L(O(SE_TAG|NE)|ASS(_C)?)|A(SE|TCH))|T(RY|HROW)|I(MPLEMENTS|S(SET|_(GREATER_OR_EQUAL|SMALLER_OR_EQUAL|NOT_(IDENTICAL|EQUAL)|IDENTICAL|EQUAL))|N(STANCEOF|C(LUDE(_ONCE)?)?|T(_CAST|ERFACE)|LINE_HTML)|F)|O(R_EQUAL|BJECT_(CAST|OPERATOR)|PEN_TAG(_WITH_ECHO)?|LD_FUNCTION)|D(NUMBER|I(R|V_EQUAL)|O(C_COMMENT|UBLE_(C(OLON|AST)|ARROW)|LLAR_OPEN_CURLY_BRACES)?|E(C(LARE)?|FAULT))|U(SE|NSET(_CAST)?)|P(R(I(NT|VATE)|OTECTED)|UBLIC|LUS_EQUAL|AAMAYIM_NEKUDOTAYIM)|E(X(TENDS|IT)|MPTY|N(CAPSED_AND_WHITESPACE|D(SWITCH|_HEREDOC|IF|DECLARE|FOR(EACH)?|WHILE))|CHO|VAL|LSE(IF)?)|VAR(IABLE)?|F(I(NAL|LE)|OR(EACH)?|UNC(_C|TION))|WHI(TESPACE|LE)|L(NUMBER|I(ST|NE)|OGICAL_(XOR|OR|AND))|A(RRAY(_CAST)?|BSTRACT|S|ND_EQUAL))\b
          scope: support.constant.parser-token.php
          captures:
            1: punctuation.separator.namespace.php
        # In PHP, any identifier which is not a variable is taken to be a constant.
        # However, if there is no constant defined with the given name then a notice
        # is generated and the constant is assumed to have the value of its name.
        - match: '{{identifier}}'
          scope: constant.other.php
  function-call:
    # Functions in a user-defined namespace should only be highlighted as user,
    # any built-in function names should not be highlighted specially
    - match: '(?={{path}}\\{{identifier}}\s*\()'
      push:
        - meta_scope: meta.function-call.php
        - meta_content_scope: meta.path.php
        - include: identifier-parts
        - match: '{{identifier}}(?=\s*\()'
          scope: variable.function.php
          set: function-call-parameters
    - match: (?i)\b(print|echo)\b
      scope: support.function.construct.php
    # Root namespace function calls may be a built-in or user
    - match: '(\\)?(?={{identifier}}\s*\()'
      captures:
        1: punctuation.separator.namespace.php
      push:
        - meta_scope: meta.function-call.php
        - match: (?=\s*\()
          set: function-call-parameters
        - match: (?i)\b(isset|unset|e(val|mpty)|list)\b
          scope: support.function.construct.php
        - include: support
        - match: '{{identifier}}'
          scope: variable.function.php
  function-call-static:
    - match: (::)({{identifier}})(?=\s*\()
      scope: meta.function-call.static.php
      captures:
        1: punctuation.accessor.double-colon.php
        2: variable.function.php
      set: function-call-parameters
  function-call-parameters:
    - match: \s*(\()
      scope: meta.function-call.php
      captures:
        1: meta.group.php punctuation.section.group.begin.php
      set:
        - meta_content_scope: meta.function-call.php meta.group.php
        - match: \)
          scope: meta.function-call.php meta.group.php punctuation.section.group.end.php
          set: after-function-call
        - match: ','
          scope: punctuation.separator.php
        - include: expressions
  heredoc:
    - match: '(?=<<<\s*''?({{identifier}})''?\s*$)'
      push:
        - match: ^(\1)\b
          captures:
            1: punctuation.section.embedded.end.php keyword.operator.heredoc.php
          pop: true
        - match: <<<\s*(HTML)\s*$\n?
          scope: punctuation.section.embedded.begin.php punctuation.definition.string.php
          captures:
            1: keyword.operator.heredoc.php
          push:
            - meta_scope: meta.embedded.html
            - meta_content_scope: text.html
            - match: (?=^HTML\b)
              pop: true
            - include: interpolation
            - include: scope:text.html.basic
        - match: <<<\s*('HTML')\s*$\n?
          scope: meta.embedded.html punctuation.section.embedded.begin.php punctuation.definition.string.php
          captures:
            1: keyword.operator.nowdoc.php
          embed: scope:text.html.basic
          embed_scope: meta.embedded.html text.html
          escape: (?=^HTML\b)
        - match: <<<\s*(XML)\s*$\n?
          scope: punctuation.section.embedded.begin.php punctuation.definition.string.php
          captures:
            1: keyword.operator.heredoc.php
          push:
            - meta_scope: meta.embedded.xml
            - meta_content_scope: text.xml
            - match: (?=^XML\b)
              pop: true
            - include: interpolation
            - include: scope:text.xml
        - match: <<<\s*('XML')\s*$\n?
          scope: meta.embedded.xml punctuation.section.embedded.begin.php punctuation.definition.string.php
          captures:
            1: keyword.operator.nowdoc.php
          embed: scope:text.xml
          embed_scope: meta.embedded.xml text.xml
          escape: (?=^XML\b)
        - match: <<<\s*(SQL)\s*$\n?
          scope: punctuation.section.embedded.begin.php punctuation.definition.string.php
          captures:
            1: keyword.operator.heredoc.php
          push:
            - meta_scope: meta.embedded.sql
            - meta_content_scope: source.sql
            - match: (?=^SQL\b)
              pop: true
            - include: interpolation
            - include: scope:source.sql
        - match: <<<\s*('SQL')\s*$\n?
          scope: meta.embedded.sql punctuation.section.embedded.begin.php punctuation.definition.string.php
          captures:
            1: keyword.operator.nowdoc.php
          embed: scope:source.sql
          embed_scope: meta.embedded.sql source.sql
          escape: (?=^SQL\b)
        - match: <<<\s*(JAVASCRIPT)\s*$\n?
          scope: punctuation.section.embedded.begin.php punctuation.definition.string.php
          captures:
            1: keyword.operator.heredoc.php
          push:
            - meta_scope: meta.embedded.js
            - meta_content_scope: source.js
            - match: (?=^JAVASCRIPT\b)
              pop: true
            - include: interpolation
            - include: scope:source.js
        - match: <<<\s*('JAVASCRIPT')\s*$\n?
          scope: meta.embedded.js punctuation.section.embedded.begin.php punctuation.definition.string.php
          captures:
            1: keyword.operator.nowdoc.php
          embed: scope:source.js
          embed_scope: meta.embedded.js source.js
          escape: (?=^JAVASCRIPT\b)
        - match: (<<<)\s*(JSON)\s*$\n?
          scope: punctuation.section.embedded.begin.php punctuation.definition.string.php
          captures:
            1: keyword.operator.heredoc.php
          push:
            - meta_scope: meta.embedded.json
            - meta_content_scope: source.json
            - match: (?=^JSON\b)
              pop: true
            - include: interpolation
            - include: scope:source.json
        - match: (<<<)\s*('JSON')\s*$\n?
          scope: meta.embedded.json punctuation.section.embedded.begin.php punctuation.definition.string.php
          captures:
            1: keyword.operator.nowdoc.php
          embed: scope:source.json
          embed_scope: meta.embedded.json source.json
          escape: (?=^JSON\b)
        - match: <<<\s*(CSS)\s*$\n?
          scope: punctuation.section.embedded.begin.php punctuation.definition.string.php
          captures:
            1: keyword.operator.heredoc.php
          push:
            - meta_scope: meta.embedded.css
            - meta_content_scope: source.css
            - match: (?=^CSS\b)
              pop: true
            - include: interpolation
            - include: scope:source.css
        - match: <<<\s*('CSS')\s*$\n?
          scope: meta.embedded.css punctuation.section.embedded.begin.php punctuation.definition.string.php
          captures:
            1: keyword.operator.nowdoc.php
          embed: scope:source.css
          embed_scope: meta.embedded.css source.css
          escape: (?=^CSS\b)
        - match: '<<<\s*({{identifier}})'
          scope: punctuation.definition.string.php
          captures:
            1: keyword.operator.heredoc.php
          push:
            - meta_scope: string.unquoted.heredoc.php
            - match: (?=^\1\b)
              pop: true
            - include: interpolation
        - match: '<<<\s*('')({{identifier}})('')'
          scope: punctuation.definition.string.php
          captures:
            1: keyword.operator.nowdoc.php
            2: keyword.operator.nowdoc.php
            3: keyword.operator.nowdoc.php
          push:
            - meta_scope: string.unquoted.nowdoc.php
            - match: (?=^\2\b)
              pop: true
  instantiation:
    - match: '(?i)(new)\s+(class)\b\s*'
      captures:
        1: keyword.other.new.php
        2: storage.type.class.php
      push: class-definition
    - match: (?i)(new)\s+
      captures:
        1: keyword.other.new.php
      push:
        - match: '(?=[^[:alnum:]$_\\])'
          pop: true
        - match: '(parent|static|self)\b'
          scope: variable.language.php
        - include: class-name
        - include: variables
  interpolation:
    - match: '\\[0-7]{1,3}'
      scope: constant.character.escape.octal.php
    - match: '\\x[0-9A-Fa-f]{1,2}'
      scope: constant.character.escape.hex.php
    - match: '\\u\{[0-9A-Fa-f]+\}'
      scope: constant.character.escape.unicodepoint.php
    - match: '\\[nrt\\\$\"]'
      scope: constant.character.escape.php
    - match: '(\{)(?=\$.*?\})'
      captures:
        1: punctuation.definition.expression.php
      push:
        - match: '(\})'
          captures:
            1: punctuation.definition.expression.php
          pop: true
        - include: expressions
    # Handles: "foo${bar}baz"
    - match: '(\$\{){{identifier}}(\})'
      scope: variable.other.php
      captures:
        1: punctuation.definition.variable.php
        2: punctuation.definition.variable.php
    - match: '(\$\{)(?=.*?\})'
      captures:
        1: punctuation.definition.variable.php
      push:
        - match: '(\})'
          captures:
            1: punctuation.definition.variable.php
          pop: true
        - include: expressions
    # Handles: $foo, $foo[0], $foo[$bar], $foo->bar
    - match: |-
        (?x:
          (?=
            \${{identifier}}
            (?:
                ->{{identifier}}
                |
                \[ ( \d+ | \$?{{identifier}} ) \]
            )
          )
        )
      push:
        - match: (->)({{identifier}})
          captures:
            1: punctuation.accessor.arrow.php
            2: variable.other.member.php
          pop: true
        - match: '\['
          scope: meta.item-access.php punctuation.section.brackets.begin.php
          set:
            - meta_content_scope: meta.item-access.arguments.php
            - match: '\]'
              scope: meta.item-access.php punctuation.section.brackets.end.php
              pop: true
            - include: numbers
            - include: variables
            - match: '{{identifier}}'
              scope: constant.other.php
        - include: variables-no-item-access
    - include: variables
  invoke-call:
    - match: '(\$+)({{identifier}})(?=\s*\()'
      scope: meta.function-call.invoke.php
      captures:
        1: punctuation.definition.variable.php
        2: variable.other.php
      push: function-call-parameters
  numbers:
<<<<<<< HEAD
    - match: '\b(0[bB])[01]*\b'
      scope: constant.numeric.integer.binary.php
      captures:
        1: punctuation.definition.numeric.binary.php
    - match: '\b(0[xX])\h*\b'
      scope: constant.numeric.integer.hexadecimal.php
      captures:
        1: punctuation.definition.numeric.hexadecimal.php
    - match: '\b(?:\d*\.\d+|\d+\.\d*)(?:[eE][+-]?\d+)?\b'
      scope: constant.numeric.float.decimal.php
    - match: '\b\d+\b'
      scope: constant.numeric.integer.decimal.php
=======
    - match: |-
        (?x)(
          \b(0[bB][01]*)\b |
          \b(0[xX][0-9a-fA-F]*)\b |
          (\b([0-9]+\.?[0-9]*)|\B(\.[0-9]+))([eE](\+|-)?[0-9]+)?\b
        )
      scope: constant.numeric.php
>>>>>>> e86eecdc
  object:
    - match: '(->)(\$?\{)'
      captures:
        1: punctuation.accessor.arrow.php
        2: punctuation.definition.variable.php
      push:
        - match: '(\})'
          captures:
            1: punctuation.definition.variable.php
          set: after-identifier
        - include: expressions
    - match: (->)({{identifier}})(?=\s*\()
      scope: meta.function-call.method.php
      captures:
        1: punctuation.accessor.arrow.php
        2: variable.function.php
      push: function-call-parameters
    - include: function-call-static
    - match: (->)((\$+)?{{identifier}})?
      captures:
        1: punctuation.accessor.arrow.php
        2: variable.other.member.php
        3: punctuation.definition.variable.php
      push: after-identifier
    - match: '(::)({{identifier}})?'
      captures:
        1: punctuation.accessor.double-colon.php
        2: constant.other.class.php
      push: after-identifier
  parameter-default-types:
    - include: strings
    - include: numbers
    - include: string-backtick
    - include: variables
    - match: "=>"
      scope: keyword.operator.key.php
    - match: "="
      scope: keyword.operator.assignment.php
    - match: '&(?=\s*\$)'
      scope: storage.modifier.reference.php
    - match: (array)\s*(\()
      captures:
        1: support.function.construct.php
        2: punctuation.section.array.begin.php
      push:
        - meta_scope: meta.array.php
        - match: \)
          scope: punctuation.section.array.end.php
          pop: true
        - include: parameter-default-types
    - include: instantiation
    - match: \s*(?={{path}}(::)({{identifier}})?)
      push:
        - match: '(::)({{identifier}})?'
          captures:
            1: punctuation.accessor.double-colon.php
            2: constant.other.class.php
          pop: true
        - include: class-name
    - include: constants
  php_doc:
    # If the next line doesn't start with whitespace then an asterisk, the use
    # is either writing an invalid phpdoc comment, or not using phpdoc. Instead
    # of marking the comment as invalid, we just switch to a normal block-level
    # comment.
    - match: ^(?!\s*\*).*$\n?
      set:
        - meta_scope: comment.block.php
        - match: \*/
          scope: punctuation.definition.comment.php
          pop: true
    - match: ^\s*\*\s*(@access)\s+((public|private|protected)|(.+))\s*$
      captures:
        1: keyword.other.phpdoc.php
        3: storage.modifier.php
        4: invalid.illegal.wrong-access-type.phpdoc.php
    - match: "((https?|s?ftp|ftps|file|smb|afp|nfs|(x-)?man|gopher|txmt)://|mailto:)[-:@a-zA-Z0-9_.~%+/?=&#]*[-@a-zA-Z0-9_~%+/=&#]"
      scope: markup.underline.link.php
    - match: (@xlink)\s+(.+)\s*$
      captures:
        1: keyword.other.phpdoc.php
        2: markup.underline.link.php
    - match: \@(a(bstract|pi|uthor)|c(ategory|opyright)|example|global|internal|li(cense|nk)|pa(ckage|ram)|return|s(ee|ince|tatic|ubpackage)|t(hrows|odo)|v(ar|ersion)|uses|deprecated|final)\b
      scope: keyword.other.phpdoc.php
    - match: '\{(@(link)).+?\}'
      scope: meta.tag.inline.phpdoc.php
      captures:
        1: keyword.other.phpdoc.php
  regex-double-quoted:
    - match: '(?x)"/ (?= (\\.|[^"/])+/[imsxeADSUXu]*" )'
      scope: punctuation.definition.string.begin.php
      push:
        - meta_scope: string.regexp.double-quoted.php
        - match: '(/)([imsxeADSUXu]*)(")'
          scope: punctuation.definition.string.end.php
          pop: true
        # Escaped from the regexp – there can also be 2 backslashes (since 1 will escape the first)
        - match: '(\\){1,2}[.$^\[\]{}]'
          scope: constant.character.escape.regex.php
        - include: interpolation
        - match: '(\{)\d+(,\d+)?(\})'
          scope: string.regexp.arbitrary-repetition.php
          captures:
            1: punctuation.definition.arbitrary-repetition.php
            3: punctuation.definition.arbitrary-repetition.php
        - match: '\[(?:\^?\])?'
          scope: punctuation.definition.character-class.php
          push:
            - meta_scope: string.regexp.character-class.php
            - match: '\]'
              scope: punctuation.definition.character-class.php
              pop: true
            - include: interpolation
        - match: "[$^+*]"
          scope: keyword.operator.regexp.php
  regex-single-quoted:
    - match: '(?x)''/ (?= (\\.|[^''/])+/[imsxeADSUXu]*'' )'
      scope: punctuation.definition.string.begin.php
      push:
        - meta_scope: string.regexp.single-quoted.php
        - match: "(/)([imsxeADSUXu]*)(')"
          scope: punctuation.definition.string.end.php
          pop: true
        - match: '(\{)\d+(,\d+)?(\})'
          scope: string.regexp.arbitrary-repetition.php
          captures:
            1: punctuation.definition.arbitrary-repetition.php
            3: punctuation.definition.arbitrary-repetition.php
        # Escaped from the regexp – there can also be 2 backslashes (since 1 will escape the first)
        - match: '(\\){1,2}[.$^\[\]{}]'
          scope: constant.character.escape.regex.php
        # Escaped from the PHP string – there can also be 2 backslashes (since 1 will escape the first)
        - match: '\\{1,2}[\\'']'
          scope: constant.character.escape.php
        - match: '\[(?:\^?\])?'
          scope: punctuation.definition.character-class.php
          push:
            - meta_scope: string.regexp.character-class.php
            - match: '\]'
              scope: punctuation.definition.character-class.php
              pop: true
            - match: '\\[\\''\[\]]'
              scope: constant.character.escape.php
        - match: "[$^+*]"
          scope: keyword.operator.regexp.php
  string-backtick:
    - match: "`"
      scope: punctuation.definition.string.begin.php
      push:
        - meta_scope: string.interpolated.php
        - match: "`"
          scope: punctuation.definition.string.end.php
          pop: true
        - match: \\.
          scope: constant.character.escape.php
        - include: interpolation
  string-double-quoted:
    - match: '"'
      scope: punctuation.definition.string.begin.php
      push:
        - meta_scope: string.quoted.double.php
        - meta_content_scope: meta.string-contents.quoted.double.php
        - match: '(?={{sql_indicator}})'
          set:
            - meta_scope: string.quoted.double.php
            - meta_content_scope: meta.string-contents.quoted.double.php
            - match: '"'
              scope: punctuation.definition.string.end.php
              pop: true
            - match: ''
              with_prototype:
                - match: '(?=")'
                  pop: true
                - include: interpolation
              push: 'scope:source.sql'
        - match: '(?=\S)'
          set:
            - meta_scope: string.quoted.double.php
            - meta_content_scope: meta.string-contents.quoted.double.php
            - match: '"'
              scope: punctuation.definition.string.end.php
              pop: true
            - include: interpolation
  string-single-quoted:
    - match: "'"
      scope: punctuation.definition.string.begin.php
      push:
        - meta_scope: string.quoted.single.php
        - meta_content_scope: meta.string-contents.quoted.single.php
        - match: '(?={{sql_indicator}})'
          set:
            - meta_scope: string.quoted.single.php
            - meta_content_scope: meta.string-contents.quoted.single.php
            - match: "'"
              scope: punctuation.definition.string.end.php
              pop: true
            - match: ''
              with_prototype:
                - match: "(?=')"
                  pop: true
                - match: '\\[\\'']'
                  scope: constant.character.escape.php
              push: 'scope:source.sql'
        - match: '(?=\S)'
          set:
            - meta_scope: string.quoted.single.php
            - meta_content_scope: meta.string-contents.quoted.single.php
            - match: "'"
              scope: punctuation.definition.string.end.php
              pop: true
            - match: '\\[\\'']'
              scope: constant.character.escape.php

  strings:
    - include: regex-double-quoted
    - include: string-double-quoted
    - include: regex-single-quoted
    - include: string-single-quoted
  support:
    - match: (?i)\bapc_(s(tore|ma_info)|c(ompile_file|lear_cache|a(s|che_info))|inc|de(c|fine_constants|lete(_file)?)|exists|fetch|load_constants|add|bin_(dump(file)?|load(file)?))\b
      scope: support.function.apc.php
    - match: (?i)\b(s(huffle|izeof|ort)|n(ext|at(sort|casesort))|c(o(unt|mpact)|urrent)|in_array|u(sort|ksort|asort)|p(os|rev)|e(nd|ach|xtract)|k(sort|ey|rsort)|list|a(sort|r(sort|ray(_(s(hift|um|plice|earch|lice)|c(h(unk|ange_key_case)|o(unt_values|mbine))|intersect(_(u(key|assoc)|key|assoc))?|diff(_(u(key|assoc)|key|assoc))?|u(n(shift|ique)|intersect(_(uassoc|assoc))?|diff(_(uassoc|assoc))?)|p(op|ush|ad|roduct)|values|key(s|_exists)|f(il(ter|l(_keys)?)|lip)|walk(_recursive)?|r(e(duce|place(_recursive)?|verse)|and)|m(ultisort|erge(_recursive)?|ap)))?))|r(sort|eset|ange))\b
      scope: support.function.array.php
    - match: (?i)\b(s(how_source|ys_getloadavg|leep)|highlight_(string|file)|con(stant|nection_(status|timeout|aborted))|time_(sleep_until|nanosleep)|ignore_user_abort|d(ie|efine(d)?)|u(sleep|n(iqid|pack))|__halt_compiler|p(hp_(strip_whitespace|check_syntax)|ack)|e(val|xit)|get_browser)\b
      scope: support.function.basic_functions.php
    - match: (?i)\bbc(s(cale|ub|qrt)|comp|div|pow(mod)?|add|m(od|ul))\b
      scope: support.function.bcmath.php
    - match: (?i)\bbz(c(ompress|lose)|open|decompress|err(str|no|or)|flush|write|read)\b
      scope: support.function.bz2.php
    - match: (?i)\b(GregorianToJD|cal_(to_jd|info|days_in_month|from_jd)|unixtojd|jdto(unix|jewish)|easter_da(ys|te)|J(ulianToJD|ewishToJD|D(MonthName|To(Gregorian|Julian|French)|DayOfWeek))|FrenchToJD)\b
      scope: support.function.calendar.php
    - match: (?i)\b(c(lass_(exists|alias)|all_user_method(_array)?)|i(s_(subclass_of|a)|nterface_exists)|property_exists|get_(c(lass(_(vars|methods))?|alled_class)|object_vars|declared_(classes|interfaces)|parent_class)|method_exists)\b
      scope: support.function.classobj.php
    - match: (?i)\b(com_(set|create_guid|i(senum|nvoke)|pr(int_typeinfo|op(set|put|get))|event_sink|load(_typelib)?|addref|release|get(_active_object)?|message_pump)|variant_(s(ub|et(_type)?)|n(ot|eg)|c(a(st|t)|mp)|i(nt|div|mp)|or|d(iv|ate_(to_timestamp|from_timestamp))|pow|eqv|fix|a(nd|dd|bs)|round|get_type|xor|m(od|ul)))\b
      scope: support.function.com.php
    - match: (?i)\brandom_(bytes|int)\b
      scope: support.function.csprng.php
    - match: (?i)\bctype_(space|cntrl|digit|upper|p(unct|rint)|lower|al(num|pha)|graph|xdigit)\b
      scope: support.function.ctype.php
    - match: (?i)\bcurl_(setopt(_array)?|c(opy_handle|lose)|init|e(rr(no|or)|xec)|version|getinfo|multi_(select|close|in(it|fo_read)|exec|add_handle|remove_handle|getcontent))\b
      scope: support.function.curl.php
    - match: (?i)\b(str(totime|ptime|ftime)|checkdate|time(zone_(name_(from_abbr|get)|transitions_get|identifiers_list|o(pen|ffset_get)|version_get|location_get|abbreviations_list))?|idate|date(_(su(n(set|_info|rise)|b)|create(_from_format)?|time(stamp_(set|get)|zone_(set|get)|_set)|i(sodate_set|nterval_(create_from_date_string|format))|offset_get|d(iff|efault_timezone_(set|get)|ate_set)|parse(_from_format)?|format|add|get_last_errors|modify))?|localtime|g(et(timeofday|date)|m(strftime|date|mktime))|m(icrotime|ktime))\b
      scope: support.function.datetime.php
    - match: (?i)\bdba_(sync|handlers|nextkey|close|insert|op(timize|en)|delete|popen|exists|key_split|f(irstkey|etch)|list|replace)\b
      scope: support.function.dba.php
    - match: (?i)\bdbx_(sort|c(o(nnect|mpare)|lose)|e(scape_string|rror)|query|fetch_row)\b
      scope: support.function.dbx.php
    - match: (?i)\b(scandir|c(h(dir|root)|losedir)|opendir|dir|re(winddir|addir)|getcwd)\b
      scope: support.function.dir.php
    - match: (?i)\b(domxml_(new_doc|open_(file|mem)|version|x(slt_(stylesheet(_(doc|file))?|version)|mltree))|xp(tr_(new_context|eval)|ath_(new_context|eval(_expression)?|register_ns(_auto)?)))\b
      scope: support.function.domxml.php
    - match: (?i)\bdotnet_load\b
      scope: support.function.dotnet.php
    - match: (?i)\benchant_(dict_(s(tore_replacement|uggest)|check|is_in_session|describe|quick_check|add_to_(session|personal)|get_error)|broker_(set_ordering|init|d(ict_exists|escribe)|free(_dict)?|list_dicts|request_(dict|pwl_dict)|get_error))\b
      scope: support.function.enchant.php
    - match: (?i)\b(s(plit(i)?|ql_regcase)|ereg(i(_replace)?|_replace)?)\b
      scope: support.function.ereg.php
    - match: (?i)\b(set_e(rror_handler|xception_handler)|trigger_error|debug_(print_backtrace|backtrace)|user_error|error_(log|reporting|get_last)|restore_e(rror_handler|xception_handler))\b
      scope: support.function.errorfunc.php
    - match: (?i)\b(s(hell_exec|ystem)|p(assthru|roc_(nice|close|terminate|open|get_status))|e(scapeshell(cmd|arg)|xec))\b
      scope: support.function.exec.php
    - match: (?i)\b(exif_(t(humbnail|agname)|imagetype|read_data)|read_exif_data)\b
      scope: support.function.exif.php
    - match: (?i)\b(s(ymlink|tat|et_file_buffer)|c(h(own|grp|mod)|opy|learstatcache)|t(ouch|empnam|mpfile)|is_(dir|uploaded_file|executable|file|writ(eable|able)|link|readable)|d(i(sk(_(total_space|free_space)|freespace)|rname)|elete)|u(nlink|mask)|p(close|open|a(thinfo|rse_ini_(string|file)))|f(s(canf|tat|eek)|nmatch|close|t(ell|runcate)|ile(size|ctime|type|inode|owner|_(put_contents|exists|get_contents)|perms|atime|group|mtime)?|open|p(ut(s|csv)|assthru)|eof|flush|write|lock|read|get(s(s)?|c(sv)?))|l(stat|ch(own|grp)|ink(info)?)|r(e(name|wind|a(d(file|link)|lpath(_cache_(size|get))?))|mdir)|glob|m(ove_uploaded_file|kdir)|basename)\b
      scope: support.function.file.php
    - match: (?i)\b(finfo_(set_flags|close|open|file|buffer)|mime_content_type)\b
      scope: support.function.fileinfo.php
    - match: (?i)\bfilter_(has_var|i(nput(_array)?|d)|var(_array)?|list)\b
      scope: support.function.filter.php
    - match: (?i)\b(c(all_user_func(_array)?|reate_function)|unregister_tick_function|f(orward_static_call(_array)?|unc(tion_exists|_(num_args|get_arg(s)?)))|register_(shutdown_function|tick_function)|get_defined_functions)\b
      scope: support.function.funchand.php
    - match: (?i)\b(ngettext|textdomain|d(ngettext|c(ngettext|gettext)|gettext)|gettext|bind(textdomain|_textdomain_codeset))\b
      scope: support.function.gettext.php
    - match: (?i)\bgmp_(s(can(1|0)|trval|ign|ub|etbit|qrt(rem)?)|hamdist|ne(g|xtprime)|c(om|lrbit|mp)|testbit|in(tval|it|vert)|or|div(_(q(r)?|r)|exact)?|jacobi|p(o(pcount|w(m)?)|erfect_square|rob_prime)|fact|legendre|a(nd|dd|bs)|random|gcd(ext)?|xor|m(od|ul))\b
      scope: support.function.gmp.php
    - match: (?i)\bhash(_(hmac(_file)?|copy|init|update(_(stream|file))?|fi(nal|le)|algos))?\b
      scope: support.function.hash.php
    - match: (?i)\b(http_(s(upport|end_(st(atus|ream)|content_(type|disposition)|data|file|last_modified))|head|negotiate_(c(harset|ontent_type)|language)|c(hunked_decode|ache_(etag|last_modified))|throttle|inflate|d(eflate|ate)|p(ost_(data|fields)|ut_(stream|data|file)|ersistent_handles_(c(ount|lean)|ident)|arse_(headers|cookie|params|message))|re(direct|quest(_(method_(name|unregister|exists|register)|body_encode))?)|get(_request_(headers|body(_stream)?))?|match_(etag|request_header|modified)|build_(str|cookie|url))|ob_(inflatehandler|deflatehandler|etaghandler))\b
      scope: support.function.http.php
    - match: (?i)\b(iconv(_(s(tr(pos|len|rpos)|ubstr|et_encoding)|get_encoding|mime_(decode(_headers)?|encode)))?|ob_iconv_handler)\b
      scope: support.function.iconv.php
    - match: (?i)\biis_(s(t(op_serv(ice|er)|art_serv(ice|er))|et_(s(cript_map|erver_rights)|dir_security|app_settings))|add_server|remove_server|get_(s(cript_map|erv(ice_state|er_(rights|by_(comment|path))))|dir_security))\b
      scope: support.function.iisfunc.php
    - match: (?i)\b(i(ptc(parse|embed)|mage(s(y|tring(up)?|et(style|t(hickness|ile)|pixel|brush)|avealpha|x)|c(har(up)?|o(nvolution|py(res(ized|ampled)|merge(gray)?)?|lor(s(total|et|forindex)|closest(hwb|alpha)?|transparent|deallocate|exact(alpha)?|a(t|llocate(alpha)?)|resolve(alpha)?|match))|reate(truecolor|from(string|jpeg|png|wbmp|g(if|d(2(part)?)?)|x(pm|bm)))?)|t(ypes|tf(text|bbox)|ruecolortopalette)|i(struecolor|nterlace)|2wbmp|d(estroy|ashedline)|jpeg|_type_to_(extension|mime_type)|p(s(slantfont|text|e(ncodefont|xtendfont)|freefont|loadfont|bbox)|ng|olygon|alettecopy)|ellipse|f(t(text|bbox)|il(ter|l(toborder|ed(polygon|ellipse|arc|rectangle))?)|ont(height|width))|wbmp|l(ine|oadfont|ayereffect)|a(ntialias|lphablending|rc)|r(otate|ectangle)|g(if|d(2)?|ammacorrect|rab(screen|window))|xbm))|jpeg2wbmp|png2wbmp|g(d_info|etimagesize))\b
      scope: support.function.image.php
    - match: (?i)\b(s(ys_get_temp_dir|et_(time_limit|include_path|magic_quotes_runtime))|ini_(set|alter|restore|get(_all)?)|zend_(thread_id|version|logo_guid)|dl|p(hp(credits|info|_(sapi_name|ini_(scanned_files|loaded_file)|uname|logo_guid)|version)|utenv)|extension_loaded|version_compare|assert(_options)?|restore_include_path|g(c_(collect_cycles|disable|enable(d)?)|et(opt|_(c(urrent_user|fg_var)|include(d_files|_path)|defined_constants|extension_funcs|loaded_extensions|required_files|magic_quotes_(runtime|gpc))|env|lastmod|rusage|my(inode|uid|pid|gid)))|m(emory_get_(usage|peak_usage)|a(in|gic_quotes_runtime)))\b
      scope: support.function.info.php
    - match: (?i)\bibase_(se(t_event_handler|rv(ice_(detach|attach)|er_info))|n(um_(params|fields)|ame_result)|c(o(nnect|mmit(_ret)?)|lose)|t(imefmt|rans)|d(elete_user|rop_db|b_info)|p(connect|aram_info|repare)|e(rr(code|msg)|xecute)|query|f(ield_info|etch_(object|assoc|row)|ree_(event_handler|query|result))|wait_event|a(dd_user|ffected_rows)|r(ollback(_ret)?|estore)|gen_id|m(odify_user|aintain_db)|b(lob_(c(lose|ancel|reate)|i(nfo|mport)|open|echo|add|get)|ackup))\b
      scope: support.function.interbase.php
    - match: (?i)\b(n(ormalizer_(normalize|is_normalized)|umfmt_(set_(symbol|text_attribute|pattern|attribute)|create|parse(_currency)?|format(_currency)?|get_(symbol|text_attribute|pattern|error_(code|message)|locale|attribute)))|collator_(s(ort(_with_sort_keys)?|et_(strength|attribute))|c(ompare|reate)|asort|get_(s(trength|ort_key)|error_(code|message)|locale|attribute))|transliterator_(create(_(inverse|from_rules))?|transliterate|list_ids|get_error_(code|message))|i(ntl_(is_failure|error_name|get_error_(code|message))|dn_to_(u(nicode|tf8)|ascii))|datefmt_(set_(calendar|timezone_id|pattern|lenient)|create|is_lenient|parse|format|localtime|get_(calendar|time(type|zone_id)|datetype|pattern|error_(code|message)|locale))|locale_(set_default|compose|parse|filter_matches|lookup|accept_from_http|get_(script|d(isplay_(script|name|variant|language|region)|efault)|primary_language|keywords|all_variants|region))|resourcebundle_(c(ount|reate)|locales|get(_error_(code|message))?)|grapheme_(s(tr(str|i(str|pos)|pos|len|r(ipos|pos))|ubstr)|extract)|msgfmt_(set_pattern|create|parse(_message)?|format(_message)?|get_(pattern|error_(code|message)|locale)))\b
      scope: support.function.intl.php
    - match: (?i)\bjson_(decode|encode|last_error)\b
      scope: support.function.json.php
    - match: (?i)\bldap_(s(tart_tls|ort|e(t_(option|rebind_proc)|arch)|asl_bind)|next_(entry|attribute|reference)|c(o(nnect|unt_entries|mpare)|lose)|t61_to_8859|d(n2ufn|elete)|8859_to_t61|unbind|parse_re(sult|ference)|e(rr(no|2str|or)|xplode_dn)|f(irst_(entry|attribute|reference)|ree_result)|list|add|re(name|ad)|get_(option|dn|entries|values(_len)?|attributes)|mod(ify|_(del|add|replace))|bind)\b
      scope: support.function.ldap.php
    - match: (?i)\blibxml_(set_streams_context|clear_errors|disable_entity_loader|use_internal_errors|get_(errors|last_error))\b
      scope: support.function.libxml.php
    - match: (?i)\b(ezmlm_hash|mail)\b
      scope: support.function.mail.php
    - match: (?i)\b(s(in(h)?|qrt|rand)|h(ypot|exdec)|c(os(h)?|eil)|tan(h)?|intdiv|is_(nan|infinite|finite)|octdec|de(c(hex|oct|bin)|g2rad)|p(i|ow)|exp(m1)?|f(loor|mod)|l(cg_value|og(1(p|0))?)|a(sin(h)?|cos(h)?|tan(h|2)?|bs)|r(ound|a(nd|d2deg))|getrandmax|m(t_(srand|rand|getrandmax)|in|ax)|b(indec|ase_convert))\b
      scope: support.function.math.php
    - match: (?i)\bmb_(s(tr(str|cut|to(upper|lower)|i(str|pos|mwidth)|pos|width|len|r(chr|i(chr|pos)|pos))|ubst(itute_character|r(_count)?)|plit|end_mail)|http_(input|output)|c(heck_encoding|onvert_(case|encoding|variables|kana))|internal_encoding|output_handler|de(code_(numericentity|mimeheader)|tect_(order|encoding))|p(arse_str|referred_mime_name)|e(ncod(ing_aliases|e_(numericentity|mimeheader))|reg(i(_replace)?|_(search(_(setpos|init|pos|regs|get(pos|regs)))?|replace|match))?)|l(ist_encodings|anguage)|regex_(set_options|encoding)|get_info)\b
      scope: support.function.mbstring.php
    - match: (?i)\bm(crypt_(c(fb|reate_iv|bc)|ofb|decrypt|e(nc(_(self_test|is_block_(algorithm(_mode)?|mode)|get_(supported_key_sizes|iv_size|key_size|algorithms_name|modes_name|block_size))|rypt)|cb)|list_(algorithms|modes)|ge(neric(_(init|deinit|end))?|t_(cipher_name|iv_size|key_size|block_size))|module_(self_test|close|is_block_(algorithm(_mode)?|mode)|open|get_(supported_key_sizes|algo_(key_size|block_size))))|decrypt_generic)\b
      scope: support.function.mcrypt.php
    - match: (?i)\bmemcache_debug\b
      scope: support.function.memcache.php
    - match: (?i)\bmhash(_(count|keygen_s2k|get_(hash_name|block_size)))?\b
      scope: support.function.mhash.php
    - match: (?i)\bbson_(decode|encode)\b
      scope: support.function.mongo.php
    - match: (?i)\bmysql_(s(tat|e(t_charset|lect_db))|num_(fields|rows)|c(onnect|l(ient_encoding|ose)|reate_db)|t(hread_id|ablename)|in(sert_id|fo)|d(ata_seek|rop_db|b_(name|query))|unbuffered_query|p(connect|ing)|e(scape_string|rr(no|or))|query|f(ield_(seek|name|t(ype|able)|flags|len)|etch_(object|field|lengths|a(ssoc|rray)|row)|ree_result)|list_(tables|dbs|processes|fields)|affected_rows|re(sult|al_escape_string)|get_(server_info|host_info|client_info|proto_info))\b
      scope: support.function.mysql.php
    - match: (?i)\bmysqli_(s(sl_set|t(ore_result|at|mt_(s(tore_result|end_long_data|qlstate)|num_rows|close|in(sert_id|it)|data_seek|p(aram_count|repare)|e(rr(no|or)|xecute)|f(ield_count|etch|ree_result)|a(ttr_(set|get)|ffected_rows)|res(ult_metadata|et)|get_(warnings|result)|bind_(param|result)))|e(nd_(query|long_data)|t_(charset|opt|local_infile_(handler|default))|lect_db)|qlstate|lave_query)|n(um_(fields|rows)|ext_result)|c(ha(nge_user|racter_set_name)|o(nnect(_err(no|or))?|mmit)|l(ient_encoding|ose))|thread_(safe|id)|in(sert_id|it|fo)|options|d(isable_r(pl_parse|eads_from_master)|ump_debug_info|ebug|ata_seek)|use_result|p(ing|oll|aram_count|repare)|e(scape_string|nable_r(pl_parse|eads_from_master)|rr(no|or)|xecute|mbedded_server_(start|end))|kill|query|f(ield_(seek|count|tell)|etch(_(object|field(s|_direct)?|lengths|a(ssoc|ll|rray)|row))?|ree_result)|warning_count|a(utocommit|ffected_rows)|r(ollback|pl_(p(arse_enabled|robe)|query_type)|e(port|a(p_async_query|l_(connect|escape_string|query))))|get_(server_(info|version)|host_info|c(harset|onnection_stats|lient_(stats|info|version)|ache_stats)|proto_info|warnings|metadata)|m(ore_results|ulti_query|aster_query)|bind_(param|result))\b
      scope: support.function.mysqli.php
    - match: (?i)\bmysqlnd_ms_(set_user_pick_server|query_is_select|get_stats)\b
      scope: support.function.mysqlnd-ms.php
    - match: (?i)\bmysqlnd_qc_(set_user_handlers|c(hange_handler|lear_cache)|get_(handler|c(ore_stats|ache_info)|query_trace_log))\b
      scope: support.function.mysqlnd-qc.php
    - match: (?i)\b(s(yslog|ocket_(set_(timeout|blocking)|get_status)|et(cookie|rawcookie))|header(s_(sent|list)|_remove)?|c(heckdnsrr|loselog)|i(net_(ntop|pton)|p2long)|openlog|d(ns_(check_record|get_(record|mx))|efine_syslog_variables)|pfsockopen|fsockopen|long2ip|get(servby(name|port)|host(name|by(name(l)?|addr))|protobyn(umber|ame)|mxrr))\b
      scope: support.function.network.php
    - match: (?i)\bnsapi_(virtual|re(sponse_headers|quest_headers))\b
      scope: support.function.nsapi.php
    - match: (?i)\b(deaggregate|aggregat(ion_info|e(_(info|properties(_by_(list|regexp))?|methods(_by_(list|regexp))?))?))\b
      scope: support.function.objaggregation.php
    - match: (?i)\boci(s(tatementtype|e(tprefetch|rverversion)|avelob(file)?)|n(umcols|ew(c(ollection|ursor)|descriptor)|logon)|c(o(l(umn(s(cale|ize)|name|type(raw)?|isnull|precision)|l(size|trim|a(ssign(elem)?|ppend)|getelem|max))|mmit)|loselob|ancel)|internaldebug|definebyname|_(s(tatement_type|e(t_(client_i(nfo|dentifier)|prefetch|edition|action|module_name)|rver_version))|n(um_(fields|rows)|ew_(c(o(nnect|llection)|ursor)|descriptor))|c(o(nnect|mmit)|l(ient_version|ose)|ancel)|internal_debug|define_by_name|p(connect|a(ssword_change|rse))|e(rror|xecute)|f(ield_(s(cale|ize)|name|type(_raw)?|is_null|precision)|etch(_(object|a(ssoc|ll|rray)|row))?|ree_statement)|lob_(copy|is_equal)|r(ollback|esult)|bind_(array_by_name|by_name))|p(logon|arse)|e(rror|xecute)|f(etch(statement|into)?|ree(statement|c(ollection|ursor)|desc))|write(temporarylob|lobtofile)|lo(adlob|go(n|ff))|r(o(wcount|llback)|esult)|bindbyname)\b
      scope: support.function.oci8.php
    - match: (?i)\bopenssl_(s(ign|eal)|c(sr_(sign|new|export(_to_file)?|get_(subject|public_key))|ipher_iv_length)|open|d(h_compute_key|igest|ecrypt)|p(ublic_(decrypt|encrypt)|k(cs(12_(export(_to_file)?|read)|7_(sign|decrypt|encrypt|verify))|ey_(new|export(_to_file)?|free|get_(details|p(ublic|rivate))))|rivate_(decrypt|encrypt))|e(ncrypt|rror_string)|verify|free_key|random_pseudo_bytes|get_(cipher_methods|p(ublickey|rivatekey)|md_methods)|x509_(check(_private_key|purpose)|parse|export(_to_file)?|free|read))\b
      scope: support.function.openssl.php
    - match: (?i)\b(o(utput_(add_rewrite_var|reset_rewrite_vars)|b_(start|clean|implicit_flush|end_(clean|flush)|flush|list_handlers|g(zhandler|et_(status|c(ontents|lean)|flush|le(ngth|vel)))))|flush)\b
      scope: support.function.output.php
    - match: (?i)\boverload\b
      scope: support.function.overload.php
    - match: (?i)\bpcntl_(s(ig(nal(_dispatch)?|timedwait|procmask|waitinfo)|etpriority)|exec|fork|w(stopsig|termsig|if(s(topped|ignaled)|exited)|exitstatus|ait(pid)?)|alarm|getpriority)\b
      scope: support.function.pcntl.php
    - match: (?i)\bpg_(se(nd_(prepare|execute|query(_params)?)|t_(client_encoding|error_verbosity)|lect)|host|num_(fields|rows)|c(o(n(nect(ion_(status|reset|busy))?|vert)|py_(to|from))|l(ient_encoding|ose)|ancel_query)|t(ty|ra(nsaction_status|ce))|insert|options|d(elete|bname)|u(n(trace|escape_bytea)|pdate)|p(connect|ing|ort|ut_line|arameter_status|repare)|e(scape_(string|bytea)|nd_copy|xecute)|version|query(_params)?|f(ield_(size|n(um|ame)|t(ype(_oid)?|able)|is_null|prtlen)|etch_(object|a(ssoc|ll(_columns)?|rray)|r(ow|esult))|ree_result)|l(o_(seek|c(lose|reate)|tell|import|open|unlink|export|write|read(_all)?)|ast_(notice|oid|error))|affected_rows|result_(s(tatus|eek)|error(_field)?)|get_(notify|pid|result)|meta_data)\b
      scope: support.function.pgsql.php
    - match: (?i)\b(virtual|apache_(setenv|note|child_terminate|lookup_uri|re(s(ponse_headers|et_timeout)|quest_headers)|get(_(version|modules)|env))|getallheaders)\b
      scope: support.function.php_apache.php
    - match: (?i)\bdom_import_simplexml\b
      scope: support.function.php_dom.php
    - match: (?i)\bftp_(s(sl_connect|ystype|i(te|ze)|et_option)|n(list|b_(continue|put|f(put|get)|get))|c(h(dir|mod)|onnect|dup|lose)|delete|p(ut|wd|asv)|exec|quit|f(put|get)|login|alloc|r(ename|aw(list)?|mdir)|get(_option)?|m(dtm|kdir))\b
      scope: support.function.php_ftp.php
    - match: (?i)\bimap_(s(can(mailbox)?|tatus|ort|ubscribe|e(t(_quota|flag_full|acl)|arch)|avebody)|header(s|info)?|num_(recent|msg)|c(heck|l(ose|earflag_full)|reate(mailbox)?)|t(hread|imeout)|open|delete(mailbox)?|8bit|u(n(subscribe|delete)|tf(7_(decode|encode)|8)|id)|ping|e(rrors|xpunge)|qprint|fetch(structure|header|text|_overview|mime|body)|l(sub|ist(s(can|ubscribed)|mailbox)?|ast_error)|a(ppend|lerts)|r(e(name(mailbox)?|open)|fc822_(parse_(headers|adrlist)|write_address))|g(c|et(subscribed|_quota(root)?|acl|mailboxes))|m(sgno|ime_header_decode|ail(_(co(py|mpose)|move)|boxmsginfo)?)|b(inary|ody(struct)?|ase64))\b
      scope: support.function.php_imap.php
    - match: (?i)\bmssql_(select_db|n(um_(fields|rows)|ext_result)|c(onnect|lose)|init|data_seek|pconnect|execute|query|f(ield_(seek|name|type|length)|etch_(object|field|a(ssoc|rray)|row|batch)|ree_(statement|result))|r(ows_affected|esult)|g(uid_string|et_last_message)|min_(error_severity|message_severity)|bind)\b
      scope: support.function.php_mssql.php
    - match: (?i)\bodbc_(s(tatistics|pecialcolumns|etoption)|n(um_(fields|rows)|ext_result)|c(o(nnect|lumn(s|privileges)|mmit)|ursor|lose(_all)?)|table(s|privileges)|d(o|ata_source)|p(connect|r(imarykeys|ocedure(s|columns)|epare))|e(rror(msg)?|xec(ute)?)|f(ield_(scale|n(um|ame)|type|precision|len)|oreignkeys|etch_(into|object|array|row)|ree_result)|longreadlen|autocommit|r(ollback|esult(_all)?)|gettypeinfo|binmode)\b
      scope: support.function.php_odbc.php
    - match: (?i)\bpreg_(split|quote|filter|last_error|replace(_callback(_array)?)?|grep|match(_all)?)\b
      scope: support.function.php_pcre.php
    - match: (?i)\b(spl_(classes|object_hash|autoload(_(call|unregister|extensions|functions|register))?)|class_(implements|parents)|iterator_(count|to_array|apply))\b
      scope: support.function.php_spl.php
    - match: (?i)\bzip_(close|open|entry_(name|c(ompress(ionmethod|edsize)|lose)|open|filesize|read)|read)\b
      scope: support.function.php_zip.php
    - match: (?i)\bposix_(s(trerror|et(sid|uid|pgid|e(uid|gid)|gid))|ctermid|t(tyname|imes)|i(satty|nitgroups)|uname|errno|kill|access|get(sid|cwd|uid|_last_error|p(id|pid|w(nam|uid)|g(id|rp))|e(uid|gid)|login|rlimit|g(id|r(nam|oups|gid)))|mk(nod|fifo))\b
      scope: support.function.posix.php
    - match: (?i)\bset(threadtitle|proctitle)\b
      scope: support.function.proctitle.php
    - match: (?i)\bpspell_(s(tore_replacement|uggest|ave_wordlist)|new(_(config|personal))?|c(heck|onfig_(save_repl|create|ignore|d(ict_dir|ata_dir)|personal|r(untogether|epl)|mode)|lear_session)|add_to_(session|personal))\b
      scope: support.function.pspell.php
    - match: (?i)\breadline(_(c(ompletion_function|lear_history|allback_(handler_(install|remove)|read_char))|info|on_new_line|write_history|list_history|add_history|re(display|ad_history)))?\b
      scope: support.function.readline.php
    - match: (?i)\brecode(_(string|file))?\b
      scope: support.function.recode.php
    - match: (?i)\brrd_(create|tune|info|update|error|f(irst|etch)|last(update)?|restore|graph|xport)\b
      scope: support.function.rrd.php
    - match: (?i)\b(s(hm_(has_var|detach|put_var|attach|remove(_var)?|get_var)|em_(acquire|re(lease|move)|get))|ftok|msg_(s(tat_queue|e(nd|t_queue))|queue_exists|re(ceive|move_queue)|get_queue))\b
      scope: support.function.sem.php
    - match: (?i)\bsession_(s(tart|et_(save_handler|cookie_params)|ave_path)|name|c(ommit|ache_(expire|limiter))|i(s_registered|d)|de(stroy|code)|un(set|register)|encode|write_close|reg(ister|enerate_id)|get_cookie_params|module_name)\b
      scope: support.function.session.php
    - match: (?i)\bshmop_(size|close|open|delete|write|read)\b
      scope: support.function.shmop.php
    - match: (?i)\bsimplexml_(import_dom|load_(string|file))\b
      scope: support.function.simplexml.php
    - match: (?i)\bsnmp(set|2_(set|walk|real_walk|get(next)?)|_(set_(oid_(numeric_print|output_format)|enum_print|valueretrieval|quick_print)|read_mib|get_(valueretrieval|quick_print))|3_(set|walk|real_walk|get(next)?)|walk(oid)?|realwalk|get(next)?)\b
      scope: support.function.snmp.php
    - match: (?i)\b(is_soap_fault|use_soap_error_handler)\b
      scope: support.function.soap.php
    - match: (?i)\bsocket_(s(hutdown|trerror|e(nd(to)?|t_(nonblock|option|block)|lect))|c(onnect|l(ose|ear_error)|reate(_(pair|listen))?)|write|l(isten|ast_error)|accept|re(cv(from)?|ad)|get(sockname|_option|peername)|bind)\b
      scope: support.function.sockets.php
    - match: (?i)\bsqlite_(s(ingle_query|eek)|has_(prev|more)|n(um_(fields|rows)|ext)|c(hanges|olumn|urrent|lose|reate_(function|aggregate))|open|u(nbuffered_query|df_(decode_binary|encode_binary))|p(open|rev)|e(scape_string|rror_string|xec)|valid|key|query|f(ield_name|etch_(s(tring|ingle)|column_types|object|a(ll|rray))|actory)|l(ib(encoding|version)|ast_(insert_rowid|error))|array_query|rewind|busy_timeout)\b
      scope: support.function.sqlite.php
    - match: (?i)\bstats_(s(ta(ndard_deviation|t_(noncentral_t|correlation|in(nerproduct|dependent_t)|p(owersum|ercentile|aired_t)|gennch|binomial_coef))|kew)|harmonic_mean|c(ovariance|df_(n(oncentral_(chisquare|f)|egative_binomial)|c(hisquare|auchy)|t|uniform|poisson|exponential|f|weibull|l(ogistic|aplace)|gamma|b(inomial|eta)))|den(s_(n(ormal|egative_binomial)|c(hisquare|auchy)|t|pmf_(hypergeometric|poisson|binomial)|exponential|f|weibull|l(ogistic|aplace)|gamma|beta)|_uniform)|variance|kurtosis|absolute_deviation|rand_(setall|phrase_to_seeds|ranf|ge(n_(no(ncen(tral_(t|f)|ral_chisquare)|rmal)|chisquare|t|i(nt|uniform|poisson|binomial(_negative)?)|exponential|f(uniform)?|gamma|beta)|t_seeds)))\b
      scope: support.function.stats.php
    - match: (?i)\bs(tream_(s(ocket_(s(hutdown|e(ndto|rver))|client|pair|enable_crypto|accept|recvfrom|get_name)|upports_lock|e(t_(timeout|write_buffer|read_buffer|blocking)|lect))|notification_callback|co(ntext_(set_(option|default|params)|create|get_(options|default|params))|py_to_stream)|is_local|encoding|filter_(prepend|append|re(gister|move))|wrapper_(unregister|re(store|gister))|re(solve_include_path|gister_wrapper)|get_(contents|transports|filters|wrappers|line|meta_data)|bucket_(new|prepend|append|make_writeable))|et_socket_blocking)\b
      scope: support.function.streamsfuncs.php
    - match: (?i)\b(s(scanf|ha1(_file)?|tr(s(tr|pn)|n(c(asecmp|mp)|atc(asecmp|mp))|c(spn|hr|oll|asecmp|mp)|t(o(upper|k|lower)|r)|i(str|p(slashes|cslashes|os|_tags))|_(s(huffle|plit)|ireplace|pad|word_count|r(ot13|ep(eat|lace))|getcsv)|p(os|brk)|len|r(chr|ipos|pos|ev))|imilar_text|oundex|ubstr(_(co(unt|mpare)|replace))?|printf|etlocale)|h(tml(specialchars(_decode)?|_entity_decode|entities)|ebrev(c)?)|n(umber_format|l(2br|_langinfo))|c(h(op|unk_split|r)|o(nvert_(cyr_string|uu(decode|encode))|unt_chars)|r(ypt|c32))|trim|implode|ord|uc(first|words)|join|p(arse_str|rint(f)?)|e(cho|xplode)|v(sprintf|printf|fprintf)|quote(d_printable_(decode|encode)|meta)|fprintf|wordwrap|l(cfirst|trim|ocaleconv|evenshtein)|add(slashes|cslashes)|rtrim|get_html_translation_table|m(oney_format|d5(_file)?|etaphone)|bin2hex)\b
      scope: support.function.string.php
    - match: (?i)\bsybase_(se(t_message_handler|lect_db)|num_(fields|rows)|c(onnect|lose)|d(eadlock_retry_count|ata_seek)|unbuffered_query|pconnect|query|f(ield_seek|etch_(object|field|a(ssoc|rray)|row)|ree_result)|affected_rows|result|get_last_message|min_(server_severity|client_severity|error_severity|message_severity))\b
      scope: support.function.sybase.php
    - match: (?i)\b(tidy_(s(et(opt|_encoding)|ave_config)|c(onfig_count|lean_repair)|is_x(html|ml)|diagnose|parse_(string|file)|error_count|warning_count|load_config|access_count|re(set_config|pair_(string|file))|get(opt|_(status|h(tml(_ver)?|ead)|config|o(utput|pt_doc)|error_buffer|r(oot|elease)|body)))|ob_tidyhandler)\b
      scope: support.function.tidy.php
    - match: (?i)\btoken_(name|get_all)\b
      scope: support.function.tokenizer.php
    - match: (?i)\b(http_build_query|url(decode|encode)|parse_url|rawurl(decode|encode)|get_(headers|meta_tags)|base64_(decode|encode))\b
      scope: support.function.url.php
    - match: (?i)\b(s(trval|e(ttype|rialize))|i(s(set|_(s(calar|tring)|nu(ll|meric)|callable|int(eger)?|object|double|float|long|array|re(source|al)|bool))|ntval|mport_request_variables)|d(oubleval|ebug_zval_dump)|unse(t|rialize)|print_r|empty|var_(dump|export)|boolval|floatval|get(type|_(defined_vars|resource_type)))\b
      scope: support.function.var.php
    - match: (?i)\bwddx_(serialize_va(lue|rs)|deserialize|packet_(start|end)|add_vars)\b
      scope: support.function.wddx.php
    - match: (?i)\bxhprof_(sample_(disable|enable)|disable|enable)\b
      scope: support.function.xhprof.php
    - match: (?i)\b(utf8_(decode|encode)|xml_(set_(start_namespace_decl_handler|notation_decl_handler|character_data_handler|object|default_handler|unparsed_entity_decl_handler|processing_instruction_handler|e(nd_namespace_decl_handler|lement_handler|xternal_entity_ref_handler))|parse(_into_struct|r_(set_option|create(_ns)?|free|get_option))?|error_string|get_(current_(column_number|line_number|byte_index)|error_code)))\b
      scope: support.function.xml.php
    - match: (?i)\bxmlrpc_(se(t_type|rver_(c(all_method|reate)|destroy|add_introspection_data|register_(introspection_callback|method)))|is_fault|decode(_request)?|parse_method_descriptions|encode(_request)?|get_type)\b
      scope: support.function.xmlrpc.php
    - match: (?i)\bxmlwriter_(s(tart_(c(omment|data)|d(td(_(e(ntity|lement)|attlist))?|ocument)|pi|element(_ns)?|attribute(_ns)?)|et_indent(_string)?)|text|o(utput_memory|pen_(uri|memory))|end_(c(omment|data)|d(td(_(e(ntity|lement)|attlist))?|ocument)|pi|element|attribute)|f(ull_end_element|lush)|write_(c(omment|data)|dtd(_(e(ntity|lement)|attlist))?|pi|element(_ns)?|attribute(_ns)?|raw))\b
      scope: support.function.xmlwriter.php
    - match: (?i)\bxslt_(set(opt|_(s(cheme_handler(s)?|ax_handler(s)?)|object|e(ncoding|rror_handler)|log|base))|create|process|err(no|or)|free|getopt|backend_(name|info|version))\b
      scope: support.function.xslt.php
    - match: (?i)\b(zlib_get_coding_type|readgzfile|gz(seek|c(ompress|lose)|tell|inflate|open|de(code|flate)|uncompress|p(uts|assthru)|e(ncode|of)|file|write|re(wind|ad)|get(s(s)?|c)))\b
      scope: support.function.zlib.php
    - match: (?i)\bis_int(eger)?\b
      scope: support.function.alias.php

  variables:
    - match: (\$)((_(COOKIE|FILES|GET|POST|REQUEST))|arg(v|c))\b
      scope: variable.other.global.php
      captures:
        1: punctuation.definition.variable.php
      push: after-identifier
    - match: (\$)((GLOBALS|_(ENV|SERVER|SESSION)))
      scope: variable.other.global.safer.php
      captures:
        1: punctuation.definition.variable.php
      push: after-identifier
    - match: '(\$)this\b'
      scope: variable.language.php
      captures:
        1: punctuation.definition.variable.php
      push: after-identifier
    - match: (\$+){{identifier}}
      scope: variable.other.php
      captures:
        1: punctuation.definition.variable.php
      push: after-identifier

  variables-no-item-access:
    - match: (\$)((_(COOKIE|FILES|GET|POST|REQUEST))|arg(v|c))\b
      scope: variable.other.global.php
      captures:
        1: punctuation.definition.variable.php
    - match: (\$)((GLOBALS|_(ENV|SERVER|SESSION)))
      scope: variable.other.global.safer.php
      captures:
        1: punctuation.definition.variable.php
    - match: '(\$)this\b'
      scope: variable.language.php
      captures:
        1: punctuation.definition.variable.php
    - match: (\$+){{identifier}}
      scope: variable.other.php
      captures:
        1: punctuation.definition.variable.php

  identifier-parts:
    - match: (\\)?({{identifier}})(\\)
      captures:
        1: punctuation.separator.namespace.php
        2: support.other.namespace.php
        3: punctuation.separator.namespace.php

  identifier-parts-as-path:
    - match: (\\)?({{identifier}})(\\)
      scope: meta.path.php
      captures:
        1: punctuation.separator.namespace.php
        2: support.other.namespace.php
        3: punctuation.separator.namespace.php

  identifier-constant-pop:
    - match: '(?={{path}})'
      push:
        - meta_scope: meta.path.php
        - include: identifier-parts
        - match: '(\\)?({{identifier}})(?!\\)'
          captures:
            1: punctuation.separator.namespace.php
            2: constant.other.php
          set: after-identifier
        - match: ''
          pop: true<|MERGE_RESOLUTION|>--- conflicted
+++ resolved
@@ -1021,7 +1021,6 @@
         2: variable.other.php
       push: function-call-parameters
   numbers:
-<<<<<<< HEAD
     - match: '\b(0[bB])[01]*\b'
       scope: constant.numeric.integer.binary.php
       captures:
@@ -1034,15 +1033,6 @@
       scope: constant.numeric.float.decimal.php
     - match: '\b\d+\b'
       scope: constant.numeric.integer.decimal.php
-=======
-    - match: |-
-        (?x)(
-          \b(0[bB][01]*)\b |
-          \b(0[xX][0-9a-fA-F]*)\b |
-          (\b([0-9]+\.?[0-9]*)|\B(\.[0-9]+))([eE](\+|-)?[0-9]+)?\b
-        )
-      scope: constant.numeric.php
->>>>>>> e86eecdc
   object:
     - match: '(->)(\$?\{)'
       captures:
