--- conflicted
+++ resolved
@@ -22,14 +22,8 @@
         1: keyword.control.import.error.c
       push:
         - meta_scope: meta.preprocessor.diagnostic.c
-<<<<<<< HEAD
         - include: line-continuation
         - match: \n|(?=//.*)
-=======
-        - match: $
-          captures:
-            1: keyword.control.import.error.c
->>>>>>> f7f96a0c
           pop: true
         - include: comments
         - match: '\S+'
@@ -325,7 +319,6 @@
           captures:
             1: meta.preprocessor.c
             2: keyword.control.import.if.c
-            3: constant.numeric.preprocessor.c
           pop: true
         - match: ^\s*(#\s*(else)\b)
           captures:
@@ -356,7 +349,6 @@
           captures:
             1: meta.preprocessor.c
             2: keyword.control.import.if.c
-            3: constant.numeric.preprocessor.c
           pop: true
         - match: ^\s*(#\s*(else)\b)
           captures:
@@ -418,10 +410,6 @@
           captures:
             1: meta.preprocessor.c
             2: keyword.control.import.if.c
-<<<<<<< HEAD
-=======
-            3: constant.numeric.preprocessor.c
->>>>>>> f7f96a0c
           pop: true
         - match: ^\s*(#\s*(else)\b).*
           captures:
@@ -447,17 +435,10 @@
         1: meta.preprocessor.c
         2: keyword.control.import.c
       push:
-<<<<<<< HEAD
-        - match: ^\s*(#\s*(endif)\b)
-          captures:
-            1: meta.preprocessor.c
-            2: keyword.control.import.if.c
-=======
-        - match: ^\s*(#\s*(endif)\b).*$
-          captures:
-            1: meta.preprocessor.c
-            2: keyword.control.import.c
->>>>>>> f7f96a0c
+        - match: ^\s*(#\s*(endif)\b)
+          captures:
+            1: meta.preprocessor.c
+            2: keyword.control.import.if.c
           pop: true
         - include: $top_level_main
   preprocessor-rule-other-block:
@@ -466,17 +447,10 @@
         1: meta.preprocessor.c
         2: keyword.control.import.c
       push:
-<<<<<<< HEAD
-        - match: ^\s*(#\s*(endif)\b)
-          captures:
-            1: meta.preprocessor.c
-            2: keyword.control.import.if.c
-=======
-        - match: ^\s*(#\s*(endif)\b).*$
-          captures:
-            1: meta.preprocessor.c
-            2: keyword.control.import.c
->>>>>>> f7f96a0c
+        - match: ^\s*(#\s*(endif)\b)
+          captures:
+            1: meta.preprocessor.c
+            2: keyword.control.import.if.c
           pop: true
         - include: block_innards
   strings:
