## SYNTAX TEST "Packages/HTML/HTML.sublime-syntax"
<!DOCTYPE html>
<html>
    <head>
        <title>Test HTML</title>
        <script type="text/javascript"><!--
        ## ^ entity.name.tag.script - source.js.embedded.html
        ##            ^ string.quoted.double.html - source.js.embedded.html
            var foo = 100;
            var baz = function() {
                ## <- entity.name.function.js
            }
        //--></script>
        ## ^ source.js.embedded.html
        ##      ^ entity.name.tag.html - source.js.embedded.html
        <style type="text/css">
        ## ^^^^^^^^^^^^^^^^^^^^ - source.css.embedded.html
        ##      ^ entity.other.attribute-name
            h2 {
            ## <- entity.name.tag.css
                font-family: "Arial";
                ##             ^ string.quoted.double.css
            }
        </style>
        ## ^ entity.name.tag.html - source.css.embedded.html
        <style />
        ##       ^ - source.css.embedded.html
    </head>
    <body>
        <!-- Comment -->
        ## ^ comment.block.html

        <div id="ElementID"></div>
        ##    ^ meta.attribute-with-value.id.html entity.other.attribute-name.id.html
        ##       ^ meta.attribute-with-value.id.html meta.toc-list.id.html

        <div class="element-class"></div>
        ##    ^ meta.attribute-with-value.class.html entity.other.attribute-name.class.html
        ##          ^ meta.attribute-with-value.class.html meta.class-name.html

        <div style="width: 100%"></div>
        ##    ^ meta.attribute-with-value.style.html entity.other.attribute-name.style.html
        ##          ^ source.css meta.property-name.css support.type.property-name.css
        ##                 ^ meta.property-value.css constant.numeric.css

        <tag attr otherattr></tag>
        ##    ^ entity.other.attribute-name.html
        ##        ^ entity.other.attribute-name.html

        <a disabled onclick="setTimeout(function(){}, 100)">Test</a>
        ##                   ^ meta.function-call.js support.function.js
        ## ^^^^^^^^ entity.other.attribute-name

<<<<<<< HEAD
        <article><span><othertag><x-custom-tag></x-custom-tag></othertag></span></article>
        ## ^^^^^ entity.name.tag.block.any.html
        ##        ^^^^ entity.name.tag.inline.any.html
        ##              ^^^^^^^^ entity.name.tag.other.html
        ##                        ^^^^^^^^^^^^ entity.name.tag.custom.html

        <INVALID-CUSTOM-TAG></INVALID-CUSTOM-TAG>
        ## ^^^^^^^^^^^^^^^^ invalid.illegal.uppercase-custom-tag-name.html
=======
        <form name="formName" type="post">
        ## ^ entity.name.tag.block.form.html
        ## <- punctuation.definition.tag.begin.html
        ##                               ^ punctuation.definition.tag.end.html
            <label for="inputId">
            ## ^ entity.name.tag.inline.form.html
            ##     ^ entity.other.attribute-name.id.html
            ##        ^ punctuation.separator.key-value.html
            <input id="inputId" type="text" value="value">
            ## ^ entity.name.tag.inline.form.html
            ##                   ^ entity.other.attribute-name.html
            <textarea name="texareaName"></textarea>
            ## ^ entity.name.tag.inline.form.html
        </form>

        <table border="0" cellspacing="0" cellpadding="2" class="editor">
        ## ^ entity.name.tag.inline.table.html
            <thead>
            ## ^ entity.name.tag.inline.table.html
                <tr>
                ## ^ entity.name.tag.inline.table.html
                    <th> </th>
                </tr>
            </thead>
            ## ^ entity.name.tag.inline.table.html
            <tfoot>
            ## ^ entity.name.tag.inline.table.html
                <tr>
                    <td> </td>
                    ##^ entity.name.tag.inline.table.html
                </tr>
            </tfoot>
            ## ^ entity.name.tag.inline.table.html
            <tbody>
                <tr>
                    <td> </td>
                </tr>
            </tbody>
        </table>

>>>>>>> 927998fa
    </body>
    # ^^^^ entity.name.tag.structure
</html><|MERGE_RESOLUTION|>--- conflicted
+++ resolved
@@ -51,7 +51,6 @@
         ##                   ^ meta.function-call.js support.function.js
         ## ^^^^^^^^ entity.other.attribute-name
 
-<<<<<<< HEAD
         <article><span><othertag><x-custom-tag></x-custom-tag></othertag></span></article>
         ## ^^^^^ entity.name.tag.block.any.html
         ##        ^^^^ entity.name.tag.inline.any.html
@@ -60,14 +59,14 @@
 
         <INVALID-CUSTOM-TAG></INVALID-CUSTOM-TAG>
         ## ^^^^^^^^^^^^^^^^ invalid.illegal.uppercase-custom-tag-name.html
-=======
+
         <form name="formName" type="post">
         ## ^ entity.name.tag.block.form.html
         ## <- punctuation.definition.tag.begin.html
         ##                               ^ punctuation.definition.tag.end.html
             <label for="inputId">
             ## ^ entity.name.tag.inline.form.html
-            ##     ^ entity.other.attribute-name.id.html
+            ##     ^ entity.other.attribute-name.html
             ##        ^ punctuation.separator.key-value.html
             <input id="inputId" type="text" value="value">
             ## ^ entity.name.tag.inline.form.html
@@ -81,7 +80,7 @@
             <thead>
             ## ^ entity.name.tag.inline.table.html
                 <tr>
-                ## ^ entity.name.tag.inline.table.html
+            ##   ^ entity.name.tag.inline.table.html
                     <th> </th>
                 </tr>
             </thead>
@@ -100,8 +99,6 @@
                 </tr>
             </tbody>
         </table>
-
->>>>>>> 927998fa
     </body>
     # ^^^^ entity.name.tag.structure
 </html>