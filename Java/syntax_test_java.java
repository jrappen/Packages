// SYNTAX TEST "Packages/Java/Java.sublime-syntax"

package apple;
// <- source.java meta.package.java keyword.other.package.java
//      ^ meta.package.java support.other.package.java
//           ^ meta.package.java punctuation.terminator.java

import a.b.Class;
// <- meta.import.java keyword.other.import.java
//     ^ meta.import.java support.class.import.java
//        ^ punctuation.accessor.dot.java
//              ^ meta.import.java punctuation.terminator.java

import static a.b.Class.fooMethod;
// <- meta.import.java keyword.other.import.java
//     ^  meta.import.java storage.modifier.static.java
//            ^ meta.import.java support.function.import.java
//                     ^ punctuation.accessor.dot.java
//                               ^ meta.import.java punctuation.terminator.java

import static a.b.Class.CONSTANT;
/*                      ^ constant.other.java */

public class SyntaxTest {
//^^^^^^^^^^^^^^^^^^^^^^^ meta.class
// ^^^ storage.modifier.java
//     ^^^^^ storage.type.java
//           ^^^^^^^^^^ meta.class.identifier entity.name.class.java
//                     ^ - meta.class.identifier.java - meta.class.body.java
//                      ^ meta.class.body.java
    private String memberString = "Hello";
    private String memberString2 = new String("Hello");
//                                     ^^^^^^ support.class.java
    private String memberString3 = String.valueOf("Hello");
//^^^^^^^^^^^^^^^^^^^^^^^^^^^^^^^ - meta.assignment.rhs.java
//  ^^^^^^^ storage.modifier.java
//          ^^^^^^ support.class.java
//                               ^ keyword.operator.assignment.java
//                                ^^^^^^^^^^^^^^^^^^^^^^^^ meta.assignment.rhs.java
//                                                ^^^^^^^ string.quoted.double.java
//                                                ^ punctuation.definition.string.begin.java
//                                                      ^ punctuation.definition.string.end.java
//                                                       ^ - string.quoted.double.java
//                                                        ^ punctuation.terminator.java - meta.assignment.rhs.java
    private int memberLpos = memberString3.indexOf("l");
//          ^^^ storage.type
//                           ^^^^^^^^^^^^^^^^^^^^^^^^^^ meta.assignment.rhs.java
//                                                 ^^^ string
//                                                     ^ punctuation.terminator.java

    public static void main(String... args) {
//                     ^^^^^^^^^^^^^^^^^^^^^^^ meta.method
//  ^^^^^^ storage.modifier.java
//         ^^^^^^ storage.modifier.java
//                ^^^^ storage.type
//                     ^^^^ meta.method.identifier.java entity.name.function.java
//                         ^^^^^^^^^^^^^^^^ meta.method.parameters.java
//                         ^ punctuation.section.parens.begin.java
//                                ^^^ keyword.operator.variadic.java
//                           ^^^^^ support.class.java
//                                    ^^^^ variable.parameter.java
//                                        ^ punctuation.section.parens.end.java
//                                         ^ - meta.method.parameters
//                                          ^ meta.method.body.java punctuation.section.block.begin.java
        String[] strings = new String[5];
//                        ^^^^^^^^^^^^^^ meta.assignment.rhs.java
//                         ^^^ keyword.control.new.java
//                                    ^ constant.numeric.java
        printList(Arrays.stream(args)
            .collect(Collectors.toCollection(ArrayList::new)));
//                                                      ^^^ meta.method.body.java - keyword.control.new.java
//                                                      ^^^ variable.function.reference.java
//                                                    ^^ punctuation.accessor.double-colon.java
        anotherMethod();
        try (Stream<String> lines = Files.lines(path)) {
//      ^^^ keyword.control.catch-exception.java
//                                 ^^^^^^^^^^^^^^^^^^ meta.assignment.rhs.java
//                                                    ^ - meta.parens.java
//                                                   ^ meta.method.body.java - meta.assignment.rhs.java
            lines.forEach(System.out::println);
//                                    ^^^^^^^ variable.function.reference.java
<<<<<<< HEAD
        }

        try (final InputStream is = new FileInputStream(args[0]);
//           ^^^^^ storage.modifier
             final OutputStream os = new FileOutputStream(args[1])) {
//           ^^^^^ storage.modifier

          os.write(is.read());
//                    ^^^^ variable.function
        }

        try {
//      ^^^ keyword.control.catch-exception.java
          Class.forName(args[2]);
        } catch (Exception e) {
//        ^^^^^ keyword.control.catch-exception.java
          log.error(e);
        } finally {
//        ^^^^^^^ keyword.control.catch-exception.java
        }

      for (final int x = 10;;) { System.out.println(x); break; }
//         ^^^^^ storage.modifier
=======
        } catch (IOException ignore) {
//        ^^^^^ keyword.control.catch-exception.java
//               ^^^^^^^^^^^ support.class.java
//                           ^^^^^^ variable.parameter
        } catch (final MyException | com.net.org.Foo.Bar |
//        ^^^^^^^^^^^^^^^^^^^^^^^^^^^^^^^^^^^^^^^^^^^^^^^^ meta.catch
//              ^ punctuation.section.parens.begin
//               ^ meta.catch.parameters storage.modifier.java
//                     ^ support.class
//                                 ^ punctuation.separator
//                                   ^ support.class
//                                                       ^ punctuation.separator
                YourException ignore) {}
//^^^^^^^^^^^^^^^^^^^^^^^^^^^^^^^^^^^ meta.catch
//              ^ support.class
//                            ^ variable.parameter
//                                 ^ meta.catch.parameters
//                                  ^ punctuation.section.parens.end - meta.catch.parameters
>>>>>>> ee7eb4a2

        for (int i = 0; i < 10; i+= 2) {
//      ^^^ keyword.control
//           ^^^ storage.type
//                 ^ keyword.operator.assignment.java
//                   ^ constant.numeric.java
//                  ^^ meta.assignment.rhs.java
//                    ^ punctuation.terminator.java - meta.assignment.rhs.java
//                        ^ keyword.operator.comparison.java
//                          ^^ constant.numeric.java
//                            ^ punctuation.terminator.java
//                               ^^ keyword.operator.assignment.java
//                                 ^^ meta.assignment.rhs.java
//                                   ^ - meta.assignment.rhs.java
            System.out.println(i);
        }
    }
//  ^ meta.method.java meta.method.body.java punctuation.section.block.end.java
    private static void printList(List<String> args) {
//                      ^^^^^^^^^^^^^^^^^^^^^^^^^^^^^^^ meta.method
//  ^^^^^^^ storage.modifier.java
//          ^^^^^^ storage.modifier.java
//                 ^^^^ storage.type
//                      ^^^^^^^^^ meta.method.identifier entity.name.function.java
//                               ^^^^^^^^^^^^^^^^^^^ meta.method.parameters
//                                     ^^^^^^ support.class.java
//                                             ^^^^ variable.parameter.java
//                                                  ^^ - meta.method.identifier.java
//                                                   ^^ meta.method.body.java
        args.stream().forEach(System.out::println);
//                                      ^^ punctuation.accessor.double-colon.java
    }

    private static void anotherMethod() throws MyException<Abc> {
//                      ^^^^^^^^^^^^^^^^^^^^^^^^^^^^^^^^^^^^^^^^^ meta.method
//  ^^^^^^^ storage.modifier.java
//          ^^^^^^ storage.modifier.java
//                 ^^^^ storage.type
//                      ^^^^^^^^^^^^^ meta.method.identifier entity.name.function.java
//                                   ^^ meta.method.parameters
//                                      ^^^^^^^^^^^^^^^^^^^^^^^ meta.method.throws
//                                      ^^^^^^ storage.modifier.java
//                                                        ^^^^^ meta.generic.java
//                                                             ^ - meta.method.throws
//                                                              ^^ meta.method.body.java
        throw new MyException
                ("hello (world)");
//                              ^ - string
    }

    <T> void save(T obj);
//           ^^^^^^^^^^^ meta.method
//  ^^^ meta.generic
//   ^  variable.parameter.type
//      ^^^^ storage.type
//           ^^^^ meta.method.identifier
//               ^^^^^^^ meta.method.parameters
}

class ExtendsTest extends Foo {}
//^^^^^^^^^^^^^^^^^^^^^^^^^^^^^^ meta.class
//                ^^^^^^^^^^^ meta.class.extends
//                ^^^^^^^ keyword.declaration.extends.java
//                        ^^^ entity.other.inherited-class.java
//                           ^ - meta.class.extends

class ExtendsTest implements Foo {}
//^^^^^^^^^^^^^^^^^^^^^^^^^^^^^^^^^ meta.class
//                ^^^^^^^^^^^^^^ meta.class.implements.java
//                ^^^^^^^^^^ keyword.declaration.implements.java
//                           ^^^ entity.other.inherited-class.java
//                              ^ - meta.class.implements.java

class Foo<A> extends Bar<? extends A> {}
//^^^^^^^^^^^^^^^^^^^^^^^^^^^^^^^^^^^^^^ meta.class
//       ^^^ meta.generic.java
//        ^ variable.parameter.type.java
//           ^^^^^^^^^^^^^^^^^^^^^^^^ meta.class.extends
//                         ^^^^^^^ keyword.declaration.extends.java

class ExtendsAndImplementsTest extends Foo implements Bar<Foo>, OtherBar {}
//^^^^^^^^^^^^^^^^^^^^^^^^^^^^^^^^^^^^^^^^^^^^^^^^^^^^^^^^^^^^^^^^^^^^^^^^^ meta.class
//                             ^^^^^^^^^^^ meta.class.extends
//                             ^^^^^^^ keyword.declaration.extends.java
//                                     ^^^ entity.other.inherited-class.java
//                                        ^ - meta.class.extends
//                                         ^^^^^^^^^^^^^^ meta.class.implements.java
//                                         ^^^^^^^^^^ keyword.declaration.implements.java
//                                                    ^^^^^^^^ meta.generic.java
//                                                    ^^^ entity.other.inherited-class.java
//                                                            ^ punctuation.separator.implements.java
//                                                              ^^^^^^^^ entity.other.inherited-class.java
//                                                                      ^ - meta.class.implements.java

class AnyClass {
//    ^^^^^^^^ entity.name.class.java
    int bar; // this comment() is recognized as code
//           ^^^^^^^^^^^^^^^^^^^^^^^^^^^^^^^^^^^^^^^^ comment.line
//           ^^ punctuation.definition.comment.java

    public void anyMethod(String finality){
//              ^^^^^^^^^^^^^^^^^^^^^^^^^^^ meta.method
//              ^^^^^^^^^ meta.method.identifier
//                       ^^^^^^^^^^^^^^^^^ meta.method.parameters
//                               ^^^^^^^^ variable.parameter - storage.modifier
//                                        ^^ meta.method.body.java - meta.method.identifier.java
        System.out.println("Printed: " + finality);
//                                     ^ keyword.operator
    }

    public abstract <A> void test(A thing);
//                  ^^^ meta.generic.java
//                   ^ variable.parameter.type.java

    public void test2(Type) abc
//                          ^^^ - variable.parameter
//                          ^ - meta.method.java
}
// <- punctuation.section.block.end.java

public enum FooBaz {
//     ^^^^ storage.type.java
//^^^^^^^^^^^^^^^^^^ meta.class
//          ^^^^^^ meta.class.identifier.java entity.name.class.java
//                 ^ meta.class.body
    // This is a test
//  ^^^^^^^^^^^^^^^^^^ comment.line
    UPLOAD("foo bar"), /* This a comment */
//  ^^^^^^ constant.other.enum
//         ^^^^^^^^^ string.quoted.double.java
//                     ^^^^^^^^^^^^^^^^^^^^ comment.block
//                                         ^ - comment.block
    DELETE("baz"),
//  ^^^^^^ constant.other.enum
    // Comment here
//  ^^^^^^^^^^^^^^^^ comment.line
}

enum MyEnum {
  FIRST_VALUE, // comment1
//^^^^^^^^^^^ constant.other.enum
//             ^^^^^^^^^^^ comment
  MID_VALUE,   // comment2
//^^^^^^^^^ constant.other.enum
//             ^^^^^^^^^^^ comment
  LAST_VALUE   // comment3
//^^^^^^^^^^ constant.other.enum
//             ^^^^^^^^^^^ comment
}

class InvalidStuff
{
    goto
//  ^^^^ invalid.illegal

    const int 3;
//  ^^^^^ invalid.illegal
}

public class Lambdas {
  volatile int foo;
//^^^^^^^^ storage.modifier.java

  void anonymousFunctions() {
     foo();
//   ^^^ variable.function.java

// Capital names are usually used for classes
     Foo();
//   ^^^ variable.function.java

     foo ();
//   ^^^ variable.function.java
     this.<A>foo();
//           ^^^ variable.function.java
//        ^^^ meta.generic.java
//        ^ punctuation.definition.generic.begin.java
//         ^ support.class.java
     this.<B> foo();
//            ^^^ variable.function.java
//        ^^^ meta.generic.java
//        ^ punctuation.definition.generic.begin.java
//         ^ support.class.java

     Function<String, Integer> func = a -> 42;
//                                  ^^^^^^^^^ meta.assignment.rhs.java
//                                    ^ variable.parameter.java
//                                      ^^ storage.type.function.anonymous.java
//                                         ^^ constant.numeric
//                                           ^ punctuation.terminator.java
     foo(a -> 42);
//   ^^^^^^^^^^^^ meta.function-call.java
//   ^^^ variable.function.java
//      ^ punctuation.section.parens.begin.java
//       ^ variable.parameter.java
//         ^^ storage.type.function.anonymous.java
//            ^^ constant.numeric
//              ^ punctuation.section.parens.end.java
//               ^ punctuation.terminator.java

     a -> { return 42; };
//        ^^^^^^^^^^^^^^ meta.function.anonymous.body.java

     (a, b) -> 42;
//    ^ variable.parameter.java
//       ^ variable.parameter.java
//          ^^ storage.type.function.anonymous.java
//             ^^ constant.numeric

     (int a, Foo<Integer>[] b) -> 42;
//    ^^^ storage.type.primitive
//        ^ variable.parameter.java
//           ^^^ support.class.java
//              ^ punctuation.definition.generic.begin.java
//               ^^^^^^^ support.class.java
//                      ^ punctuation.definition.generic.end.java
//                          ^ variable.parameter.java
//                             ^^ storage.type.function.anonymous.java
//                                ^^ constant.numeric

  // Lambda parameter tests
  Function<String, String> lambda1 = (final @MyAnnotation String foo) -> foo;
//                                   ^^^^^^^^^^^^^^^^^^^^^^^^^^^^^^^^ meta.function.anonymous.parameters.java
//                                    ^^^^^ storage.modifier.java
//                                          ^^^^^^^^^^^^^ meta.annotation
//                                          ^ punctuation.definition.annotation
//                                                        ^^^^^^ support.class.java - meta.annotation
//                                                               ^^^ variable.parameter.java
//                                                                    ^^ storage.type.function.anonymous.java - meta.function.anonymous.parameters.java

  Function<String, String> lambda2 = (@MyAnnotation String foo) -> foo;
//                                   ^^^^^^^^^^^^^^^^^^^^^^^^^^ meta.function.anonymous.parameters.java
//                                    ^^^^^^^^^^^^^ meta.annotation
//                                    ^ punctuation.definition.annotation
//                                                  ^^^^^^ support.class.java - meta.annotation
//                                                         ^^^ variable.parameter.java
//                                                              ^^ storage.type.function.anonymous.java - meta.function.anonymous.parameters.java

  Function<String, String> lambda3 = (@MyAnnotation(foo = Foo.BAR) String foo) -> foo;
//                                   ^^^^^^^^^^^^^^^^^^^^^^^^^^^^^^^^^^^^^^^^^ meta.function.anonymous.parameters.java
//                                    ^^^^^^^^^^^^^^^^^^^^^^^^^^^^ meta.annotation
//                                    ^ punctuation.definition.annotation
//                                                  ^^^ variable.parameter.java
//                                                        ^^^ support.class.java
//                                                           ^ punctuation.accessor.dot.java
//                                                            ^^^ constant.other.java
//                                                                 ^^^^^^ support.class.java - meta.annotation
//                                                                        ^^^ variable.parameter.java
//                                                                             ^^ storage.type.function.anonymous.java - meta.function.anonymous.parameters.java

  Function<String, String> lambda4 = (String foo) -> foo;
//                                   ^^^^^^^^^^^^ meta.function.anonymous.parameters.java
//                                    ^^^^^^ support.class.java - meta.annotation
//                                           ^^^ variable.parameter.java
//                                                ^^ storage.type.function.anonymous.java - meta.function.anonymous.parameters.java

  Function<String, String> lambda5 = (foo) -> foo;
//                                   ^^^^^ meta.function.anonymous.parameters.java
//                                    ^^^ variable.parameter.java
//                                         ^^ storage.type.function.anonymous.java - meta.function.anonymous.parameters.java

  Function<String, String> lambda6 = foo -> foo;
//                                   ^^^ meta.function.anonymous.parameters.java
//                                   ^^^ variable.parameter.java
//                                       ^^ storage.type.function.anonymous.java - meta.function.anonymous.parameters.java

  Function<String[], String> lambda7 = (String... foo) -> foo[0];
//                                     ^^^^^^^^^^^^^^^ meta.function.anonymous.parameters.java
//                                      ^^^^^^ support.class.java - meta.annotation
//                                            ^^^ keyword.operator.variadic.java
//                                                ^^^ variable.parameter.java
//                                                     ^^ storage.type.function.anonymous.java - meta.function.anonymous.parameters.java

  IntFunction<String> intLambda1 = (int foo) -> String.valueOf(foo);
//                                 ^^^^^^^^^ meta.function.anonymous.parameters.java
//                                  ^^^ storage.type.primitive - meta.annotation
//                                      ^^^ variable.parameter.java
//                                           ^^ storage.type.function.anonymous.java - meta.function.anonymous.parameters.java

  new Foo<Abc>();
//       ^^^^^ meta.generic.java
//        ^^^ support.class.java
//       ^ punctuation.definition.generic.begin.java
//           ^ punctuation.definition.generic.end.java

  new Foo<?>();
//        ^ keyword.operator.wildcard.java

  new Foo<? extends Bar, String>();
//        ^ keyword.operator.wildcard.java
//                  ^^^ support.class.java
//          ^^^^^^^ keyword.declaration.extends.java
//                     ^ punctuation.separator.java
  //                     ^^^^^^ support.class.java

  new Foo<? super Bar>();
//        ^ keyword.operator.wildcard.java
//          ^^^^^ keyword.declaration.super.java

  new Foo<int>();
//        ^^^ invalid.illegal.primitive-instantiation.java

  new Foo<String, int>();
//        ^^^^^^ support.class.java
//                ^^^ invalid.illegal.primitive-instantiation.java
  new Foo<a.b.FooBar>();
/*       ^^^^^^^^^^^^ meta.generic.java */
  }
}

public class Test {

    void test1() {
        Foo.abc();
//         ^ punctuation.accessor.dot.java
//          ^^^ variable.function.java
        Foo.class;
//         ^ punctuation.accessor.dot.java
//          ^^^^^ variable.language.java - storage.type.java
//               ^ punctuation.terminator.java
    }

    void test2() {
//       ^^^^^ entity.name.function.java
    }
}

@ClassName.FixMethodOrder( MethodSorters.NAME_ASCENDING )
// <- meta.annotation punctuation.definition.annotation
 // <- meta.annotation.identifier
//^^^^^^^^^^^^^^^^^^^^^^^^^^^^^^^^^^^^^^^^^^^^^^^^^^^^^^^ meta.annotation
//^^^^^^^^^^^^^^^^^^^^^^^ meta.annotation.identifier
//                       ^^^^^^^^^^^^^^^^^^^^^^^^^^^^^^^^ meta.annotation.parameters
//                                      ^ punctuation.accessor.dot
//                                       ^ constant
public class GrafoTest {
    @Override
//  ^^^^^^^^^ meta.annotation
//  ^ punctuation.definition.annotation
//   ^^^^^^^^ variable.annotation.java
    void test1() {
//       ^ entity.name.function
    }

    @Author(first = "Oompah", last = "Loompah")
//  ^^^^^^^^^^^^^^^^^^^^^^^^^^^^^^^^^^^^^^^^^^^ meta.annotation
//  ^ punctuation.definition.annotation
//   ^^^^^^ meta.annotation.identifier variable.annotation.java
//         ^^^^^^^^^^^^^^^^^^^^^^^^^^^^^^^^^^^^ meta.annotation.parameters
//         ^ punctuation.section.parens.begin
//          ^^^^^ variable.parameter.java
//                ^ keyword.operator
//                  ^^^^^^^^ string
//                          ^ punctuation.separator.java
//                            ^^^^ variable.parameter.java
//                                 ^ keyword.operator
//                                   ^^^^^^^^ string
//                                            ^ punctuation.section.parens.end
    void test2() {
//       ^ entity.name.function

        Grafo grafo = new Grafo( true );
        final Grafo temposMaisCedo = new Grafo( true );
//      ^ storage.modifier
//            ^ support.class
    }


     @Partial @Mock(type=Grafo.class) DataLoader inline;
//   ^^^^^^^^                          meta.annotation
//            ^^^^^^^^^^^^^^^^^^^^^^^ meta.annotation
//                                    ^ support.class

     @Override public int inline() {
//   ^^^^^^^^^ meta.annotation
//   ^ punctuation.definition.annotation
//    ^^^^^^^^ variable.annotation
     }

     void annotatedArgs(@NonNull final String p1,
//                      ^^^^^^^^ meta.annotation
//                               ^ storage.modifier - meta.annotation
         @Named(value = "") List<T> p2, @NonNull final String p3) {}
//       ^^^^^^^^^^^^^^^^^^ meta.annotation
//                          ^ support.class
//                              ^ meta.generic punctuation.definition.generic.begin
//                                  ^ variable.parameter
//                                    ^ punctuation.separator
//                                      ^^^^^^^^ meta.annotation
//                                               ^ storage.modifier - meta.annotation
//                                                     ^ support.class

}

public enum FooEnum {
//     ^^^^ storage.type.java
  FOO;
//^^^ constant.other.enum
}
// <- meta.class.java meta.class.body.java punctuation.section.block.end.java

public enum FooBarEnum {
//     ^^^^ storage.type.java
  FOO,
//^^^ constant.other.enum
  BAR;
//^^^ constant.other.enum
}

public enum AbstractEnum {
//     ^^^^ storage.type.java
  FOO {
//^^^ constant.other.enum
//    ^ meta.enum.java meta.enum.body.java punctuation.section.braces.begin.java
    public void doSomething() { return; }
//              ^^^^^^^^^^^^^^^^^^^^^^^^^ meta.method.java
  },
//^ meta.enum.java meta.enum.body.java punctuation.section.braces.end.java
  BAR {
//^^^ constant.other.enum
    public void doSomething() { return; }
//              ^^^^^^^^^^^^^^^^^^^^^^^^^ meta.method.java
  };

  public abstract void doSomething();
//                     ^^^^^^^^^^^^^ meta.method.java
}

public final class SomeClass<V extends OtherClass, T> extends BaseClass<V> {
//                          ^ punctuation.definition.generic.begin.java
//                                                  ^ punctuation.definition.generic.end.java
//                                               ^ punctuation.separator.java
//                                     ^ support.class.java
//                                                                         ^ punctuation.section.block.begin.java
}
@MultiLineAnnotation(
// <- meta.annotation.java
// <- punctuation.definition.annotation.java
//^^^^^^^^^^^^^^^^^^ variable.annotation.java
//                  ^ meta.annotation.java meta.annotation.parameters.java punctuation.section.parens.begin.java
  foo = BAR,
//^^^ variable.parameter.java
//    ^ keyword.operator.assignment.java
//      ^ constant.other.java
//         ^ punctuation.separator.java
  other = "foo"
//^^^^^ variable.parameter.java
//      ^ keyword.operator.assignment.java
//        ^ string
)
// <- meta.annotation.java meta.annotation.parameters.java punctuation.section.parens.end.java
@fully.qualified.Annotation
// <- punctuation.definition.annotation.java
//^^^^^^^^^^^^^^^^^^^^^^^^^ variable.annotation.java
@FancyAnnotation({
// <- punctuation.definition.annotation.java
//              ^^ meta.annotation.parameters.java
  Foo.class,
//^^^ support.class.java
//   ^ punctuation.accessor.dot.java
//    ^^^^^ variable.language.java
//         ^ punctuation.separator.java
  Bar.class
//^^^ support.class.java
//   ^ punctuation.accessor.dot.java
//    ^^^^^ variable.language.java
})
// <- punctuation.definition.array-constructor.end.java
 // <- meta.annotation.java meta.annotation.parameters.java punctuation.section.parens.end.java
class Bàr {
//    ^^^ entity.name.class.java
  Bàr() {}
//^^^^^ meta.method.java
//^^^ entity.name.function.constructor.java
}

@SomeInterface
// <- punctuation.definition.annotation.java
public class Foo {
// <- meta.class.java storage.modifier.java
//     ^ meta.class.java meta.class.identifier.java storage.type.java
//               ^ punctuation.section.block.begin.java

  FooBar MY_CONST = new FooBar();
//       ^^^^^^^^ entity.name.constant.java

  @Inject
//^^^^^^^ meta.annotation
  public Foo(
//^ - meta.annotation
//       ^ meta.method.java
//       ^ entity.name.function.constructor
    // Comment for annotation
    @MyAnnotation FooType annotatedParam,
//  ^ meta.annotation.java
//                ^ - meta.annotation.java
//                ^ support.class.java
//                        ^ variable.parameter.java
    String unannotatedParam) {
//  ^ support.class.java
//         ^ variable.parameter.java
    return;
//  ^ keyword.control.java
  }

  void bar$() {}
//     ^^^^^^ meta.method.java
//     ^^^^ entity.name.function

  void à() {}
//     ^^ meta.method.java
//     ^ entity.name.function

  public static void main(String[] args, String<List> moreArgs, a.b.c.Foo bar) {}
//                       ^^^^^^^^^^^^^^^^^^^^^^^^^^^^^^^^^^^^^^ meta.method.parameters.java
//                        ^^^^^^ support.class.java
//                              ^^ storage.modifier.array.java
//                                 ^^^^ variable.parameter.java
//                                     ^ punctuation.separator.java
//                                       ^^^^^^^^^^^^ meta.generic.java
//                                       ^^^^^^ support.class.java
//                                              ^^^^ support.class.java
//                                                    ^^^^^^^^ variable.parameter.java
//                                                              ^^^^^^^^^ support.class.java
//                                                                   ^ punctuation.accessor.dot.java
//                                                                        ^^^ variable.parameter.java

  MyClass myClass = new MyClass(
      SomeEnum.ENUM_VALUE,
      new OtherNewClass(),
      new OtherNestedClass(
          SomeEnum.ENUM_VALUE,
          new SuperNestedClass(param, 2)),
      anotherParam);

  public static final MyObject MY_CONST = new MyObject();
//                             ^ entity.name.constant

  Object foo = new TypeLiteral<
      StandardReferenceNumberProcessor<
          SimpleGenerateReferenceNumberOperation,
          SimpleSyncReferenceNumberOperation>>() {};

  Object bar = SomeStaticClass.newBuilder().doThings(1)
//                             ^ meta.function-call.java variable.function.java
//                                          ^ meta.function-call.java variable.function.java
//                                                   ^ meta.function-call.java constant.numeric.java
      .withString("I am a string");
//     ^ meta.function-call.java variable.function.java
//                ^ meta.function-call.java string.quoted.double.java

  Object bah = someStaticMethodCall(4)
//             ^ meta.function-call.java variable.function.java
//                                  ^ meta.function-call.java constant.numeric.java
      .withString("I am a string");
//     ^ meta.function-call.java variable.function.java
//                ^ meta.function-call.java string.quoted.double.java

  private static final String DEFAULT_IDEMPOTENCY_KEY = 44493;
//                            ^ entity.name.constant
//                                                      ^ constant.numeric.java


  private MyGenric<Param, With.Dots, With.Nested<Generic>, and.fully.Qualified,
//                             ^ meta.generic.java support.class.java
//                                       ^ meta.generic.java support.class.java punctuation.accessor.dot.java
      and.fully.Qualified<Generic>> myVariable;
//                          ^ meta.generic.java meta.generic.java support.class.java

  private MyObject otherObject = MY_CONST;
//                               ^ constant.other.java

  private MyObject otherObject = SOME_CONST.FOO;
//                               ^ constant.other.java
//                                          ^ constant.other.java

  private MyObject otherObject = SOME_CONST.get();
//                               ^ constant.other.java
//                                          ^ variable.function.java

  private MyObject object = a.b.ErrorCode.COMMUNICATION_ERROR;
//                          ^^^^^^^^^^^^^ support.class.java
//                             ^ punctuation.accessor.dot.java
//                                       ^ punctuation.accessor.dot.java
//                                        ^ constant.other.java
  private static final UUID SECURE_ID = UUID.randomUUID();
//                     ^ support.class.java
//                          ^ entity.name.constant
//                                      ^ support.class.java
//                                           ^ meta.function-call.java variable.function.java

  private URI uri = new URI();
//        ^^^ support.class.java
//                      ^^^ support.class.java

  private URI URI2 = new URI();
//        ^^^ support.class.java
//            ^^^^ entity.name.constant.java
//                       ^^^ support.class.java


  class SubClass extends AbstractClass.NestedClass {
//      ^ entity.name.class.java
//                       ^^^^^^^^^^^^^^^^^^^^^^^^^ entity.other.inherited-class.java
//                                    ^ punctuation.accessor.dot.java
//                                                 ^ punctuation.section.block.begin.java
  }

  class SubClass extends AbstractClass {
//      ^ entity.name.class.java
//                       ^ entity.other.inherited-class.java
  }

  Function<Foo, Bar> BLOCK_LAMBDA = r -> {
//                   ^ entity.name.constant
//                                ^ keyword.operator.assignment.java
//                                    ^ storage.type.function.anonymous.java
//                                       ^ meta.block punctuation.section.block.begin
    return 1;
//  ^ keyword.control.java
  };
//^ meta.block punctuation.section.block.end
// ^ punctuation.terminator

  Supplier<Foo> supplier = () -> true;
//                         ^ punctuation.section.parens.begin.java
//                          ^ punctuation.section.parens.end.java
//                       ^ keyword.operator.assignment.java
//                            ^ storage.type.function.anonymous.java
//                                   ^ punctuation.terminator

  byte[] byteArray;
//^^^^ storage.type.primitive.java
//    ^^ storage.modifier.array.java
  static {
//       ^ meta.static.body.java punctuation.section.block.begin.java
    StaticFlag.setFlag("Boo!");
  }
//^ meta.static.body.java punctuation.section.block.end.java

  int operators() {
    if (this.scale<0) {
//  ^^ keyword.control.java
//     ^^^^^^^^^^^^^^ meta.parens.java
//     ^ punctuation.section.parens.begin
//          ^ punctuation.accessor.dot.java
//                ^ keyword.operator.comparison.java
//                 ^ constant.numeric.java
//                   ^ - meta.parens.java
      return foo<<32;
//    ^^^^^^ keyword.control.java
//              ^^ keyword.operator.bitshift.java
//                ^^ constant.numeric.java
//                  ^ punctuation.terminator.java
    }
//  ^ meta.block.java punctuation.section.block.end.java

    int foo = true ? 1 : 2;
//            ^^^^ constant.language.java
//                 ^ keyword.operator.ternary.java
//                   ^ constant.numeric.java
//                     ^ keyword.operator.ternary.java
//                       ^ constant.numeric.java
//                        ^ punctuation.terminator.java

    return foo<bar;

    if (a == false) {
//        ^^ keyword.operator.comparison

        x = (e & 1) << c^2;
//             ^ keyword.operator.bitwise
//                  ^^ keyword.operator.bitshift
//                      ^ keyword.operator.bitwise

        y = ~e >>> (c | 2);
//          ^ keyword.operator.bitwise
//             ^^^ keyword.operator.bitshift
//                    ^ keyword.operator.bitwise

        z &= x; z ^= x; z *= x; z /= x;
//        ^^ keyword.operator.assignment
//                ^^ keyword.operator.assignment
//                        ^^ keyword.operator.assignment
//                                ^^ keyword.operator.assignment

    }

    boolean inst = a instanceof Object;
//                   ^^^^^^^^^^ keyword.operator.word.instanceof
  }
//^ meta.method.java meta.method.body.java punctuation.section.block.end.java

  int numbers() {
    a = 0 + 0L;
//      ^ constant.numeric
//        ^ keyword.operator
//          ^^ constant.numeric

    a = 0xABCD + 0xAB_CD;
//      ^^^^^^ constant.numeric
//             ^ keyword.operator
//               ^^^^^^ constant.numeric

    a = 0xAB_CD_ - 0x_AB_CD - 0_xAB_CD;
//      ^^^^^^^^ constant.numeric
//                 ^^^^^^^^ -constant.numeric
//                            ^^^^^^^^ -constant.numeric

    a = 07 + 0_7;
//      ^^ constant.numeric
//         ^ keyword.operator
//           ^^^ constant.numeric

    a = 07_ - 09;
//      ^^^ constant.numeric
//            ^^ -constant.numeric

    a = 0b101101 + 0b10_11_01;
//      ^^^^^^^^ constant.numeric
//               ^ keyword.operator
//                 ^^^^^^^^^^ constant.numeric

    a = 0b_101101;
//      ^^^^^^^^^ -constant.numeric

    a = 12345 + 12_34_5 + 1_____5;
//      ^^^^^ constant.numeric
//              ^^^^^^^ constant.numeric
//                        ^^^^^^^ constant.numeric

    a = 12345l + 12345L + 123_45d + 12_3245F
//      ^^^^^^ constant.numeric
//               ^^^^^^ constant.numeric
//                        ^^^^^^^ constant.numeric
//                                  ^^^^^^^^ constant.numeric

    a = 12_34_5_ - _12_34_5 - 12_D - 12_L;
//      ^^^^^^^^ constant.numeric
//                 ^^^^^^^^ -constant.numeric
//                            ^^^^ -constant.numeric
//                                   ^^^^ -constant.numeric

    a = 123_-_456;
//      ^^^^ constant.numeric
//          ^ keyword.operator
//           ^^^^ -constant.numeric

    a = 23.45 + 23.45F + 23.45d
//      ^^^^^ constant.numeric
//              ^^^^^^ constant.numeric
//                       ^^^^^^ constant.numeric

    a = .01 + .02e3+.02e3F
//      ^^^ constant.numeric
//          ^ keyword.operator
//            ^^^^^ constant.numeric
//                 ^ keyword.operator
//                   ^^^^^ constant.numeric

    a = 23.45e67+23.45e+6F+23.45e-67D
//      ^^^^^^^^ constant.numeric
//              ^ keyword.operator
//               ^^^^^^^^^ constant.numeric
//                        ^ keyword.operator
//                         ^^^^^^^^^^ constant.numeric
  }

  @Test
//^ punctuation.definition.annotation.java
  public void someMethod(WithParam foo) throws Exception {
//            ^^^^^^^^^^^^^^^^^^^^^^^^^^^^^^^^^^^^^^^^^^^^ meta.method.java
//            ^^^^^^^^^^ meta.method.identifier.java entity.name.function.java
//                       ^ support.class.java
//                                 ^ variable.parameter.java
//                                      ^^^^^^^^^^^^^^^^ meta.method.throws.java
//                                      ^^^^^^ storage.modifier.java
//                                             ^^^^^^^^^ support.class.java
//                                                       ^ meta.method.java meta.method.body.java punctuation.section.block.begin.java
    Object otherFoo = methodInvocation(foo);
//  ^  support.class.java
//                  ^ keyword.operator.assignment.java
//                    ^ meta.function-call.java variable.function.java
//                                         ^ punctuation.terminator.java
    OtherObject bob = new OtherObject(foo);
//                    ^ keyword.control.new.java
//                        ^ support.class.java
    this.foo = new SubClass[0];
//             ^ keyword.control.new.java
//                 ^ support.class.java
//                         ^^^ meta.brackets

   String[][] doubleStringArray;
// ^^^^^^ support.class.java
//       ^^^^ storage.modifier.array.java

    String[] stringArray = new String[] {"foo", "bar"};
//  ^^^^^^ support.class.java
//        ^^ storage.modifier.array.java
//                       ^ keyword.operator.assignment.java
//                         ^^^ keyword.control.new.java
//                             ^^^^^^ support.class.java
//                                   ^ punctuation.section.brackets.begin.java
//                                    ^ punctuation.section.brackets.end.java
//                                      ^^^^^^^^^^^^^^ meta.block.java
//                                      ^ punctuation.definition.array-constructor.begin.java
//                                       ^^^^^ string.quoted.double.java
//                                            ^ punctuation.separator.java
//                                              ^^^^^ string.quoted.double.java
//                                                   ^ punctuation.definition.array-constructor.end.java
//                                                    ^ punctuation.terminator.java

    void[] invalidVoid;
//  ^^^^ storage.type.primitive.java invalid.illegal.void-array.java
//      ^^ storage.modifier.array.java

    int[] data = new int[]{0, 0, 0};
//  ^^^ storage.type.primitive.java
//     ^^ storage.modifier.array.java
//               ^^^ keyword.control.new.java
//                   ^^^ storage.type.primitive.java
//                      ^ punctuation.section.brackets.begin.java
//                       ^ punctuation.section.brackets.end.java
//                        ^ punctuation.definition.array-constructor.begin.java
//                         ^ constant.numeric.java
//                          ^ punctuation.separator.java
//                            ^ constant.numeric.java
//                             ^ punctuation.separator.java
//                               ^ constant.numeric.java
//                                ^ punctuation.definition.array-constructor.end.java

    byte [] foo;
//  ^^^^ storage.type.primitive.java
//      ^^^ storage.modifier.array.java
    byte []b=new byte[size];
//  ^^^^ storage.type.primitive.java
//      ^^^ storage.modifier.array.java
//          ^ keyword.operator.assignment.java
//           ^^^ keyword.control.new.java
//               ^^^^ storage.type.primitive.java

    int[][][] threeDimArr = new int[][][] {
//  ^^^ storage.type.primitive.java
//     ^^^^^^ storage.modifier.array.java
//                              ^^^ storage.type.primitive.java
//                                 ^ punctuation.section.brackets.begin.java
//                                  ^ punctuation.section.brackets.end.java
//                                   ^ punctuation.section.brackets.begin.java
//                                    ^ punctuation.section.brackets.end.java
//                                     ^ punctuation.section.brackets.begin.java
//                                      ^ punctuation.section.brackets.end.java
//                                        ^ punctuation.definition.array-constructor.begin.java
      { { 1, 2 }, { 3, 4 } },
//        ^ constant.numeric.java
//         ^ punctuation.separator.java
//           ^ constant.numeric.java
//    ^ punctuation.definition.array-constructor.begin.java
//                         ^ punctuation.definition.array-constructor.end.java
//                          ^ punctuation.separator.java
      { { 5, 6 }, { 7, 8 } }
//        ^ constant.numeric.java
//         ^ punctuation.separator.java
//           ^ constant.numeric.java
//    ^ punctuation.definition.array-constructor.begin.java
//                         ^ punctuation.definition.array-constructor.end.java
    };
//  ^ punctuation.definition.array-constructor.end.java

    threeDimArr = new int[1][3][4];
//                    ^^^ storage.type.primitive.java
//                       ^^^^^^^^^ meta.brackets.java
//                       ^ punctuation.section.brackets.begin.java
//                        ^ constant.numeric.java
//                         ^ punctuation.section.brackets.end.java
//                          ^ punctuation.section.brackets.begin.java
//                           ^ constant.numeric.java
//                            ^ punctuation.section.brackets.end.java
//                             ^ punctuation.section.brackets.begin.java
//                              ^ constant.numeric.java
//                               ^ punctuation.section.brackets.end.java

    bob = new some.path.to.MyObject[3];
//            ^^^^^^^^^^^^^^^^^^^^^ support.class.java
//                                 ^^^ meta.brackets.java
//                                 ^ punctuation.section.brackets.begin.java
//                                  ^ constant.numeric.java
//                                   ^ punctuation.section.brackets.end.java

    foo.forEach((k, v) -> {
//                     ^ storage.type.function.anonymous.java
//                        ^ punctuation.section.block.begin

      return;
//    ^ keyword.control.java
//          ^ punctuation.terminator
    });
//  ^ punctuation.section.block.end.java
//    ^ punctuation.terminator
    this.foo = new SubClass(new SubClass[0], true);
//             ^ keyword.control.new.java
//                 ^ support.class.java
//                                      ^^^ meta.brackets
//                                           ^ constant.language.java
/* We can't support this yet.*/
    some.other.path.
/*  ^^^^^^^^^^^^^^^^ support.class.java */
        foo.MyClass.staticMethod(true);
/*      ^^^^^^^^^^^ support.class.java */

    some.other.path
/*  ^^^^^^^^^^^^^^^ support.class.java */
        .foo.MyClass.staticMethod(true);
/*      ^^^^^^^^^^^^ support.class.java */

    @MyAnnotation
//  ^ punctuation.definition.annotation.java
//  ^^^^^^^^^^^^^ meta.annotation.java
    int foo;
  }
//^ meta.method.java meta.method.body.java punctuation.section.block.end.java

  void arrayMethod(byte [] [] a, int b, byte[] c) {}
//^^^^ storage.type.primitive.java
//     ^^^^^^^^^^^ entity.name.function.java
//                ^^^^^^^^^^^^^^^^^^^^^^^^^^^^^^^ meta.method.parameters.java
//                                               ^ - meta.method.parameters.java
//                 ^^^^ storage.type.primitive.java
//                      ^^^^^ storage.modifier.array.java
//                            ^ variable.parameter.java
//                               ^^^ storage.type.primitive.java
//                                   ^ variable.parameter.java
//                                      ^^^^ storage.type.primitive.java
//                                          ^^ storage.modifier.array.java
//                                             ^ variable.parameter.java


  public class Foo<T extends int> {}
  //              ^^^^^^^^^^^^^^^ meta.generic.java
  //               ^ variable.parameter.type.java
  //                 ^^^^^^^ keyword.declaration.extends.java
  //                         ^^^ invalid.illegal.primitive-instantiation.java

  @RunWith(JUnit4.class)
//^ punctuation.definition.annotation.java
//        ^^^^^^^^^^^^^^ meta.annotation.parameters.java
//         ^ support.class.java
//                ^ variable.language.java
  public void someReallyReallyLongMethodNameThatMakesTheBraceOverflowToTheNextLine(
//            ^ meta.method.java meta.method.identifier.java entity.name.function.java
//                                                                                ^ punctuation.section.parens.begin
      WithSomeParams foo,
//    ^ meta.method.java meta.method.parameters.java support.class.java
//                   ^ meta.method.java meta.method.parameters.java variable.parameter.java
      Generic<Param> bar)
//    ^ meta.method.java meta.method.parameters.java support.class.java
//    ^^^^^^^^^^^^^^ meta.generic.java
//                   ^ meta.method.java meta.method.parameters.java variable.parameter.java
//                      ^ punctuation.section.parens.end
      throws Exception {
//    ^ meta.method.java meta.method.throws.java storage.modifier.java
//           ^ meta.method.java meta.method.throws.java support.class.java
    return someMethod(new Function<V, V>() {
//                                         ^ meta.class.body.anonymous.java punctuation.section.braces.begin.java
      @Override
      public V apply(V input) {
//           ^ support.class.java
//                  ^^^^^^^^^ meta.method.parameters.java
//                   ^ support.class.java
//                     ^ variable.parameter.java
//                            ^ meta.method.body
        return input;
      }
//    ^ meta.method.body
    }, executor);
//  ^ meta.class.body.anonymous.java punctuation.section.braces.end.java
//             ^ meta.function-call.java punctuation.section.parens.end.java
  }
//^ meta.method.body.java punctuation.section.block.end.java

  public static <T> T writeAll(Collection<? extends T>, Sink<T>) {}
//                    ^^^^^^^^^^^^^^^^^^^^^^^^^^^^^^^^^^^^^^^^^^^^^ meta.method.java
//              ^^^ meta.generic.java
//               ^ variable.parameter.type.java
//                 ^ - meta.generic.java
//                  ^ support.class.java
//                             ^ support.class.java
//                             ^^^^^^^^^^^^^^^^^^^^^^^ meta.generic.java
//                                       ^ punctuation.definition.generic.begin.java
//                                        ^ keyword.operator.wildcard.java
//                                          ^ keyword.declaration.extends.java
//                                                  ^ support.class.java
//                                                   ^ punctuation.definition.generic.end.java
//                                                    ^ punctuation.separator.java - meta.generic.java
//                                                      ^^^^^^^ meta.generic.java

  public static <T extends Comparable<? super T>>
//              ^^^^^^^^^^^^^^^^^^^^^^^^^^^^^^^^^ meta.generic.java
//               ^ variable.parameter.type.java
//                         ^^^^^^^^^^ support.class.java
//                                   ^ punctuation.definition.generic.begin.java
//                                    ^ keyword.operator.wildcard.java
//                                      ^ keyword.declaration.super.java
//                                            ^ support.class.java
//                                             ^ punctuation.definition.generic.end.java
//                                              ^ punctuation.definition.generic.end.java
//                                   ^^^^^^^^^^^  meta.generic.java meta.generic.java
        T max(Collection<T> coll);
//      ^ support.class.java

    <T> public static Set<T> unmodifiableSet(Set<T> set);
//  ^^^ meta.generic.java
//   ^ variable.parameter.type.java

  public void
//       ^ storage.type.primitive.java
      methodNameOnDifferentLine();
//    ^ meta.method.identifier.java entity.name.function.java

  void myAbstractMethod(With<GenericParam> foo);
//     ^ meta.method.java meta.method.identifier.java entity.name.function.java

  private Long myOtherAbstractMethod(@WithAnnotation Blah blah);
//             ^ meta.method.java meta.method.identifier.java entity.name.function.java
//                                   ^ meta.method.java meta.method.parameters.java punctuation.definition.annotation.java

  public MyGeneric<Param, With, Multiple, Types> otherAbstractMethod(Foo<With, Another> bar);
//       ^^^^^^^^^^^^^^^^^^^^^^^^^^^^^^^^^^^^^^^ meta.generic.java
//                                              ^ - meta.generic.java
//       ^ support.class.java
//                 ^ support.class.java
//                        ^ support.class.java
//                              ^ support.class.java
//                                        ^ support.class.java
//                                               ^ meta.method.java meta.method.identifier.java entity.name.function.java

  public static <T extends AutoCloseable> void myGenericMethod(SomeType<T> root)
//              ^^^^^^^^^^^^^^^^^^^^^^^^^ meta.generic.java
//              ^ punctuation.definition.generic.begin.java
//               ^  variable.parameter.type.java
//                 ^ keyword.declaration.extends.java
//                         ^ support.class.java
//                                        ^ storage.type.primitive.java
//                                             ^entity.name.function.java

        throws Exception {
//      ^^^^^^^^^^^^^^^^ meta.method.throws
//                      ^ - meta.method.throws
  }
}}
// <- meta.class.java meta.class.body.java punctuation.section.block.end.java
 //<- invalid.illegal.stray-brace-end

public
// <- storage.modifier.java
class IOException { }
// <- storage.type.java

public class Generic<T> implements fully.qualified.Other<T> {
//                                 ^^^^^^^^^^^^^^^^^^^^^^^^ meta.generic.java
//                                 ^^^^^^^^^^^^^^^^^^^^^ entity.other.inherited-class.java
//                                                ^ punctuation.accessor.dot.java
//                                                      ^^^ meta.generic.java
//                                                      ^ punctuation.definition.generic.begin.java
//                                                       ^ support.class.java
//                                                        ^ punctuation.definition.generic.end.java
}
// <- punctuation.section.block.end.java

public class Bar {
  public void missingSemiColon() {
    boolean foo = foo
//               ^^^^ meta.assignment.rhs.java
  }
//^ punctuation.section.block.end.java

  private SomeClass methodWithBadParens(
    CombinedServerSpec vendorManagementServerSpec;
//                                               ^ invalid.illegal.missing-parameter-end

  public void strayParans() {
//                          ^ punctuation.section.block.begin.java
    foo.bar(hello(world);
//                      ^ invalid.illegal.stray-terminator-end
  }
//^ punctuation.section.block.end.java

  public void strayParansInBlock() {
//                                 ^ punctuation.section.block.begin.java
    if (hello(world) {
//                  ^ invalid.illegal
//                   ^ - meta.parens.java
//                   ^ meta.block.java
      return false;
    }
  }

  public void strayParansInForLoop() {
//                                   ^ punctuation.section.block.begin.java
    for (;; {
//         ^ invalid.illegal
//          ^ meta.block.java - meta.parens.java
    }
  }
//^ punctuation.section.block.end.java

  public void strayParansInConstructor() {
//                                       ^ punctuation.section.block.begin.java
    return new Foo(;
//                 ^ invalid.illegal
  }
//^ punctuation.section.block.end.java

  private boolean missingSemiColonForStaticAssignment = true
//                                                      ^^^^ meta.assignment.rhs.java

  public void strayParansInConstructor() {
//^^^^^^ meta.class.body.java storage.modifier.java - meta.assignment.rhs.java
//            ^ meta.method.identifier.java entity.name.function.java
//                                       ^ punctuation.section.block.begin.java
    return;
  }

  private boolean missingSemiColonForStaticAssignmentPackageProtected = true
//                                                                      ^^^^ meta.assignment.rhs.java

  void strayParansInConstructor() {
//^^^^ storage.type.primitive.java - meta.assignment.rhs.java
//     ^ meta.method.identifier.java entity.name.function.java
//                                ^ punctuation.section.block.begin.java
    return;
  }
//^ punctuation.section.block.end.java
}
// <- punctuation.section.block.end.java<|MERGE_RESOLUTION|>--- conflicted
+++ resolved
@@ -79,31 +79,7 @@
 //                                                   ^ meta.method.body.java - meta.assignment.rhs.java
             lines.forEach(System.out::println);
 //                                    ^^^^^^^ variable.function.reference.java
-<<<<<<< HEAD
-        }
-
-        try (final InputStream is = new FileInputStream(args[0]);
-//           ^^^^^ storage.modifier
-             final OutputStream os = new FileOutputStream(args[1])) {
-//           ^^^^^ storage.modifier
-
-          os.write(is.read());
-//                    ^^^^ variable.function
-        }
-
-        try {
-//      ^^^ keyword.control.catch-exception.java
-          Class.forName(args[2]);
-        } catch (Exception e) {
-//        ^^^^^ keyword.control.catch-exception.java
-          log.error(e);
-        } finally {
-//        ^^^^^^^ keyword.control.catch-exception.java
-        }
-
-      for (final int x = 10;;) { System.out.println(x); break; }
-//         ^^^^^ storage.modifier
-=======
+
         } catch (IOException ignore) {
 //        ^^^^^ keyword.control.catch-exception.java
 //               ^^^^^^^^^^^ support.class.java
@@ -122,7 +98,28 @@
 //                            ^ variable.parameter
 //                                 ^ meta.catch.parameters
 //                                  ^ punctuation.section.parens.end - meta.catch.parameters
->>>>>>> ee7eb4a2
+
+        try (final InputStream is = new FileInputStream(args[0]);
+//           ^^^^^ storage.modifier
+             final OutputStream os = new FileOutputStream(args[1])) {
+//           ^^^^^ storage.modifier
+
+          os.write(is.read());
+//                    ^^^^ variable.function
+        }
+
+        try {
+//      ^^^ keyword.control.catch-exception.java
+          Class.forName(args[2]);
+        } catch (Exception e) {
+//        ^^^^^ keyword.control.catch-exception.java
+          log.error(e);
+        } finally {
+//        ^^^^^^^ keyword.control.catch-exception.java
+        }
+
+      for (final int x = 10;;) { System.out.println(x); break; }
+//         ^^^^^ storage.modifier
 
         for (int i = 0; i < 10; i+= 2) {
 //      ^^^ keyword.control
