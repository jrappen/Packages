%YAML 1.2
---
# http://www.sublimetext.com/docs/3/syntax.html
name: Objective-C
file_extensions:
  - m
  - h
scope: source.objc

variables:
  identifier: '\b[[:alpha:]_][[:alnum:]_]*\b'
  control_keywords: 'break|case|continue|default|do|else|for|goto|if|_Pragma|return|switch|while'
  before_tag: 'struct|union|enum'
  common_protocols: '\bNS(GlyphStorage|M(utableCopying|enuItem)|C(hangeSpelling|o(ding|pying|lorPicking(Custom|Default)))|T(oolbarItemValidations|ext(Input|AttachmentCell))|I(nputServ(iceProvider|erMouseTracker)|gnoreMisspelledWords)|Obj(CTypeSerializationCallBack|ect)|D(ecimalNumberBehaviors|raggingInfo)|U(serInterfaceValidations|RL(HandleClient|DownloadDelegate|ProtocolClient|AuthenticationChallengeSender))|Validated(ToobarItem|UserInterfaceItem)|Locking)\b'
  non_func_keywords: 'if|for|switch|while|decltype|sizeof|__declspec|__attribute__'

contexts:
  main:
    - include: preprocessor-global
    - include: global

  #############################################################################
  # Reusable contexts
  #
  # The follow contexts are currently constructed to be reused in the
  # Objetive-C++ syntax. They are specifically constructed to not push into
  # sub-contexts, which ensures that Objective-C++ code isn't accidentally
  # lexed as plain Objective-C.
  #
  # The "unique-*" contexts are additions that Objective-C makes over C, and
  # thus can be directly reused in Objective-C++ along with contexts from C++
  # and C.
  #############################################################################

  properties:
    - match: ((@)property)\s*(\()
      captures:
        1: keyword.other.property.objc
        2: punctuation.definition.keyword.objc
        3: punctuation.section.scope.begin.objc
      push:
        - meta_scope: meta.property-with-attributes.objc
        - match: '\)'
          scope: punctuation.section.scope.end.objc
          pop: true
        - match: \b(getter|setter|readonly|readwrite|assign|retain|copy|nonatomic|strong|weak)\b
          scope: keyword.other.property.attribute.objc
    - match: ((@)property)\b
      scope: meta.property.objc
      captures:
        1: keyword.other.property.objc
        2: punctuation.definition.keyword.objc

  protocol_list:
    - match: '<'
      scope: punctuation.section.scope.begin.objc
      push:
        - meta_scope: meta.protocol-list.objc
        - match: '>'
          scope: punctuation.section.scope.end.objc
          pop: true
        - match: '{{common_protocols}}'
          scope: support.other.protocol.objc

  protocol_type_qualifier:
    - match: \b(in|out|inout|oneway|bycopy|byref)\b
      scope: storage.modifier.protocol.objc

  ns-predicate:
    - match: '(?=\])'
      pop: true
    - match: \bargument(?:Array|s)(:)
      scope: support.function.any-method.name-of-parameter.objc
      captures:
        1: punctuation.separator.arguments.objc
    - match: \b\w+(:)
      scope: invalid.illegal.unknown-method.objc
      captures:
        1: punctuation.separator.arguments.objc
    - match: '@"'
      scope: punctuation.definition.string.begin.objc
      push:
        - meta_scope: string.quoted.double.objc
        - match: '"'
          scope: punctuation.definition.string.end.objc
          pop: true
        - match: \b(?i:AND|OR|NOT|IN)\b
          scope: keyword.operator.logical.predicate.cocoa.objc
        - match: \b(?i:ALL|ANY|SOME|NONE)\b
          scope: constant.language.predicate.cocoa.objc
        - match: \b(?i:NULL|NIL|SELF|TRUE|YES|FALSE|NO|FIRST|LAST|SIZE)\b
          scope: constant.language.predicate.cocoa.objc
        - match: \b(?i:MATCHES|CONTAINS|BEGINSWITH|ENDSWITH|BETWEEN|LIKE)\b
          scope: keyword.operator.comparison.predicate.cocoa.objc
        - match: \b(?i:C(ASEINSENSITIVE|I))\b
          scope: keyword.other.modifier.predicate.cocoa.objc
        - match: \b(?i:ANYKEY|SUBQUERY|CAST|TRUEPREDICATE|FALSEPREDICATE)\b
          scope: keyword.other.predicate.cocoa.objc
        - match: '\\(\\|[abefnrtv''"?]|[0-3]\d{,2}|[4-7]\d?|x[a-zA-Z0-9]+)'
          scope: constant.character.escape.objc
        - match: \\.
          scope: invalid.illegal.unknown-escape.objc

  unique-strings:
    - match: '@"'
      scope: punctuation.definition.string.begin.objc
      push:
        - meta_scope: string.quoted.double.objc
        - match: '"'
          scope: punctuation.definition.string.end.objc
          pop: true
        - include: scope:source.c#string_escaped_char
        - match: '%@'
          scope: constant.other.placeholder.objc
        - include: scope:source.c#string_placeholder

  unique-keywords:
    - match: (@)(dynamic|synthesize)\b
      scope: keyword.other.property.directive.objc
      captures:
        1: punctuation.definition.keyword.objc
    - match: \b(NS_DURING|NS_HANDLER|NS_ENDHANDLER)\b
      scope: keyword.control.macro.objc
    - match: (@)(try|catch|finally|throw)\b
      scope: keyword.control.exception.objc
      captures:
        1: punctuation.definition.keyword.objc
    - match: (@)(synchronized)\b
      scope: keyword.control.synchronize.objc
      captures:
        1: punctuation.definition.keyword.objc
    - match: (@)(defs|encode)\b
      scope: keyword.other.objc
      captures:
        1: punctuation.definition.keyword.objc

  unique-variables:
    - match: \b_cmd\b
      scope: variable.other.selector.objc
    - match: \b(self|super)\b
      scope: variable.language.objc
    - match: \bNSApp\b
      scope: support.variable.foundation

  unique-constants:
    - match: \b(YES|NO|Nil|nil)\b
      scope: constant.language.objc

  unique-modifiers:
    - match: (@)(synchronized|public|private|protected)\b
      scope: storage.modifier.objc
      captures:
        1: punctuation.definition.storage.modifier.objc

  unique-types:
    - match: ((@)selector)\s*(\()
      captures:
        1: storage.type.objc
        2: punctuation.definition.storage.type.objc
        3: punctuation.definition.storage.type.objc
      push:
        - meta_scope: meta.selector.objc
        - meta_content_scope: meta.selector.method-name.objc
        - match: '\)'
          scope: punctuation.definition.storage.type.objc
          pop: true
        - match: '\b(?:[[:alpha:]_:][[:alnum:]_]*)+'
          scope: support.function.any-method.name-of-parameter.objc
          captures:
            1: punctuation.separator.arguments.objc
    - match: \b(id)\s*(?=<)
      captures:
        1: storage.type.objc
      push:
        - meta_scope: meta.id-with-protocol.objc
        - match: '>'
          scope: punctuation.section.scope.end.objc
          pop: true
        - match: '<'
          scope: punctuation.section.scope.begin.objc
          push:
            - meta_scope: meta.protocol-list.objc
            - match: '(?=>)'
              pop: true
            - match: '{{common_protocols}}'
              scope: support.other.protocol.objc
    - match: \bid\b(\s|\n)?
      scope: storage.type.id.objc
    - match: \b(IBOutlet|IBAction|BOOL|SEL|id|unichar|IMP|Class)\b
      scope: storage.type.objc
    - match: (@)(class|protocol)\b
      scope: storage.type.objc
      captures:
        1: punctuation.definition.storage.type.objc
    - match: \bC(I(Sampler|Co(ntext|lor)|Image(Accumulator)?|PlugIn(Registration)?|Vector|Kernel|Filter(Generator|Shape)?)|A(Renderer|MediaTiming(Function)?|BasicAnimation|ScrollLayer|Constraint(LayoutManager)?|T(iledLayer|extLayer|rans(ition|action))|OpenGLLayer|PropertyAnimation|KeyframeAnimation|Layer|A(nimation(Group)?|ction)))\b
      scope: support.class.quartz.objc
    - match: \bC(G(Float|Point|Size|Rect)|IFormat|AConstraintAttribute)\b
      scope: support.type.quartz.objc

  # This context is separate since the regexes are huge and they affect
  # compilation speed and caching performance
  ns-identifiers:
    - match: (\s*)\b(NS(Rect(ToCGRect|FromCGRect)|MakeCollectable|S(tringFromProtocol|ize(ToCGSize|FromCGSize))|Draw(NinePartImage|ThreePartImage)|P(oint(ToCGPoint|FromCGPoint)|rotocolFromString)|EventMaskFromType|Value))\b
      captures:
        1: punctuation.whitespace.support.function.cocoa.leopard.objc
        2: support.function.cocoa.leopard.objc
    - match: (\s*)\b(NS(R(ound(DownToMultipleOfPageSize|UpToMultipleOfPageSize)|un(CriticalAlertPanel(RelativeToWindow)?|InformationalAlertPanel(RelativeToWindow)?|AlertPanel(RelativeToWindow)?)|e(set(MapTable|HashTable)|c(ycleZone|t(Clip(List)?|F(ill(UsingOperation|List(UsingOperation|With(Grays|Colors(UsingOperation)?))?)?|romString))|ordAllocationEvent)|turnAddress|leaseAlertPanel|a(dPixel|l(MemoryAvailable|locateCollectable))|gisterServicesProvider)|angeFromString)|Get(SizeAndAlignment|CriticalAlertPanel|InformationalAlertPanel|UncaughtExceptionHandler|FileType(s)?|WindowServerMemory|AlertPanel)|M(i(n(X|Y)|d(X|Y))|ouseInRect|a(p(Remove|Get|Member|Insert(IfAbsent|KnownAbsent)?)|ke(R(ect|ange)|Size|Point)|x(Range|X|Y)))|B(itsPer(SampleFromDepth|PixelFromDepth)|e(stDepth|ep|gin(CriticalAlertSheet|InformationalAlertSheet|AlertSheet)))|S(ho(uldRetainWithZone|w(sServicesMenuItem|AnimationEffect))|tringFrom(R(ect|ange)|MapTable|S(ize|elector)|HashTable|Class|Point)|izeFromString|e(t(ShowsServicesMenuItem|ZoneName|UncaughtExceptionHandler|FocusRingStyle)|lectorFromString|archPathForDirectoriesInDomains)|wap(Big(ShortToHost|IntToHost|DoubleToHost|FloatToHost|Long(ToHost|LongToHost))|Short|Host(ShortTo(Big|Little)|IntTo(Big|Little)|DoubleTo(Big|Little)|FloatTo(Big|Little)|Long(To(Big|Little)|LongTo(Big|Little)))|Int|Double|Float|L(ittle(ShortToHost|IntToHost|DoubleToHost|FloatToHost|Long(ToHost|LongToHost))|ong(Long)?)))|H(ighlightRect|o(stByteOrder|meDirectory(ForUser)?)|eight|ash(Remove|Get|Insert(IfAbsent|KnownAbsent)?)|FSType(CodeFromFileType|OfFile))|N(umberOfColorComponents|ext(MapEnumeratorPair|HashEnumeratorItem))|C(o(n(tainsRect|vert(GlyphsToPackedGlyphs|Swapped(DoubleToHost|FloatToHost)|Host(DoubleToSwapped|FloatToSwapped)))|unt(MapTable|HashTable|Frames|Windows(ForContext)?)|py(M(emoryPages|apTableWithZone)|Bits|HashTableWithZone|Object)|lorSpaceFromDepth|mpare(MapTables|HashTables))|lassFromString|reate(MapTable(WithZone)?|HashTable(WithZone)?|Zone|File(namePboardType|ContentsPboardType)))|TemporaryDirectory|I(s(ControllerMarker|EmptyRect|FreedObject)|n(setRect|crementExtraRefCount|te(r(sect(sRect|ionR(ect|ange))|faceStyleForKey)|gralRect)))|Zone(Realloc|Malloc|Name|Calloc|Fr(omPointer|ee))|O(penStepRootDirectory|ffsetRect)|D(i(sableScreenUpdates|videRect)|ottedFrameRect|e(c(imal(Round|Multiply|S(tring|ubtract)|Normalize|Co(py|mpa(ct|re))|IsNotANumber|Divide|Power|Add)|rementExtraRefCountWasZero)|faultMallocZone|allocate(MemoryPages|Object))|raw(Gr(oove|ayBezel)|B(itmap|utton)|ColorTiledRects|TiledRects|DarkBezel|W(hiteBezel|indowBackground)|LightBezel))|U(serName|n(ionR(ect|ange)|registerServicesProvider)|pdateDynamicServices)|Java(Bundle(Setup|Cleanup)|Setup(VirtualMachine)?|Needs(ToLoadClasses|VirtualMachine)|ClassesF(orBundle|romPath)|ObjectNamedInPath|ProvidesClasses)|P(oint(InRect|FromString)|erformService|lanarFromDepth|ageSize)|E(n(d(MapTableEnumeration|HashTableEnumeration)|umerate(MapTable|HashTable)|ableScreenUpdates)|qual(R(ects|anges)|Sizes|Points)|raseRect|xtraRefCount)|F(ileTypeForHFSTypeCode|ullUserName|r(ee(MapTable|HashTable)|ame(Rect(WithWidth(UsingOperation)?)?|Address)))|Wi(ndowList(ForContext)?|dth)|Lo(cationInRange|g(v|PageSize)?)|A(ccessibility(R(oleDescription(ForUIElement)?|aiseBadArgumentException)|Unignored(Children(ForOnlyChild)?|Descendant|Ancestor)|PostNotification|ActionDescription)|pplication(Main|Load)|vailableWindowDepths|ll(MapTable(Values|Keys)|HashTableObjects|ocate(MemoryPages|Collectable|Object)))))\b
      captures:
        1: punctuation.whitespace.support.function.leading.cocoa.objc
        2: support.function.cocoa.objc
    - match: \bNS(NotFound|Ordered(Ascending|Descending|Same))\b
      scope: support.constant.cocoa.objc
    - match: \bNS(MenuDidBeginTracking|ViewDidUpdateTrackingAreas)?Notification\b
      scope: support.constant.notification.cocoa.leopard.objc
    - match: \bNS(Menu(Did(RemoveItem|SendAction|ChangeItem|EndTracking|AddItem)|WillSendAction)|S(ystemColorsDidChange|plitView(DidResizeSubviews|WillResizeSubviews))|C(o(nt(extHelpModeDid(Deactivate|Activate)|rolT(intDidChange|extDid(BeginEditing|Change|EndEditing)))|lor(PanelColorDidChange|ListDidChange)|mboBox(Selection(IsChanging|DidChange)|Will(Dismiss|PopUp)))|lassDescriptionNeededForClass)|T(oolbar(DidRemoveItem|WillAddItem)|ext(Storage(DidProcessEditing|WillProcessEditing)|Did(BeginEditing|Change|EndEditing)|View(DidChange(Selection|TypingAttributes)|WillChangeNotifyingTextView))|ableView(Selection(IsChanging|DidChange)|ColumnDid(Resize|Move)))|ImageRepRegistryDidChange|OutlineView(Selection(IsChanging|DidChange)|ColumnDid(Resize|Move)|Item(Did(Collapse|Expand)|Will(Collapse|Expand)))|Drawer(Did(Close|Open)|Will(Close|Open))|PopUpButton(CellWillPopUp|WillPopUp)|View(GlobalFrameDidChange|BoundsDidChange|F(ocusDidChange|rameDidChange))|FontSetChanged|W(indow(Did(Resi(ze|gn(Main|Key))|M(iniaturize|ove)|Become(Main|Key)|ChangeScreen(|Profile)|Deminiaturize|Update|E(ndSheet|xpose))|Will(M(iniaturize|ove)|BeginSheet|Close))|orkspace(SessionDid(ResignActive|BecomeActive)|Did(Mount|TerminateApplication|Unmount|PerformFileOperation|Wake|LaunchApplication)|Will(Sleep|Unmount|PowerOff|LaunchApplication)))|A(ntialiasThresholdChanged|ppl(ication(Did(ResignActive|BecomeActive|Hide|ChangeScreenParameters|U(nhide|pdate)|FinishLaunching)|Will(ResignActive|BecomeActive|Hide|Terminate|U(nhide|pdate)|FinishLaunching))|eEventManagerWillProcessFirstEvent)))Notification\b
      scope: support.constant.notification.cocoa.objc
    - match: \bNS(RuleEditor(RowType(Simple|Compound)|NestingMode(Si(ngle|mple)|Compound|List))|GradientDraws(BeforeStartingLocation|AfterEndingLocation)|M(inusSetExpressionType|a(chPortDeallocate(ReceiveRight|SendRight|None)|pTable(StrongMemory|CopyIn|ZeroingWeakMemory|ObjectPointerPersonality)))|B(oxCustom|undleExecutableArchitecture(X86|I386|PPC(64)?)|etweenPredicateOperatorType|ackgroundStyle(Raised|Dark|L(ight|owered)))|S(tring(DrawingTruncatesLastVisibleLine|EncodingConversion(ExternalRepresentation|AllowLossy))|ubqueryExpressionType|p(e(ech(SentenceBoundary|ImmediateBoundary|WordBoundary)|llingState(GrammarFlag|SpellingFlag))|litViewDividerStyleThi(n|ck))|e(rvice(RequestTimedOutError|M(iscellaneousError|alformedServiceDictionaryError)|InvalidPasteboardDataError|ErrorM(inimum|aximum)|Application(NotFoundError|LaunchFailedError))|gmentStyle(Round(Rect|ed)|SmallSquare|Capsule|Textured(Rounded|Square)|Automatic)))|H(UDWindowMask|ashTable(StrongMemory|CopyIn|ZeroingWeakMemory|ObjectPointerPersonality))|N(oModeColorPanel|etServiceNoAutoRename)|C(hangeRedone|o(ntainsPredicateOperatorType|l(orRenderingIntent(RelativeColorimetric|Saturation|Default|Perceptual|AbsoluteColorimetric)|lectorDisabledOption))|ellHit(None|ContentArea|TrackableArea|EditableTextArea))|T(imeZoneNameStyle(S(hort(Standard|DaylightSaving)|tandard)|DaylightSaving)|extFieldDatePickerStyle|ableViewSelectionHighlightStyle(Regular|SourceList)|racking(Mouse(Moved|EnteredAndExited)|CursorUpdate|InVisibleRect|EnabledDuringMouseDrag|A(ssumeInside|ctive(In(KeyWindow|ActiveApp)|WhenFirstResponder|Always))))|I(n(tersectSetExpressionType|dexedColorSpaceModel)|mageScale(None|Proportionally(Down|UpOrDown)|AxesIndependently))|Ope(nGLPFAAllowOfflineRenderers|rationQueue(DefaultMaxConcurrentOperationCount|Priority(High|Normal|Very(High|Low)|Low)))|D(iacriticInsensitiveSearch|ownloadsDirectory)|U(nionSetExpressionType|TF(16(BigEndianStringEncoding|StringEncoding|LittleEndianStringEncoding)|32(BigEndianStringEncoding|StringEncoding|LittleEndianStringEncoding)))|P(ointerFunctions(Ma(chVirtualMemory|llocMemory)|Str(ongMemory|uctPersonality)|C(StringPersonality|opyIn)|IntegerPersonality|ZeroingWeakMemory|O(paque(Memory|Personality)|bjectP(ointerPersonality|ersonality)))|at(hStyle(Standard|NavigationBar|PopUp)|ternColorSpaceModel)|rintPanelShows(Scaling|Copies|Orientation|P(a(perSize|ge(Range|SetupAccessory))|review)))|Executable(RuntimeMismatchError|NotLoadableError|ErrorM(inimum|aximum)|L(inkError|oadError)|ArchitectureMismatchError)|KeyValueObservingOption(Initial|Prior)|F(i(ndPanelSubstringMatchType(StartsWith|Contains|EndsWith|FullWord)|leRead(TooLargeError|UnknownStringEncodingError))|orcedOrderingSearch)|Wi(ndow(BackingLocation(MainMemory|Default|VideoMemory)|Sharing(Read(Only|Write)|None)|CollectionBehavior(MoveToActiveSpace|CanJoinAllSpaces|Default))|dthInsensitiveSearch)|AggregateExpressionType)\b
      scope: support.constant.cocoa.leopard.objc
    - match: \bNS(R(GB(ModeColorPanel|ColorSpaceModel)|ight(Mouse(D(own(Mask)?|ragged(Mask)?)|Up(Mask)?)|T(ext(Movement|Alignment)|ab(sBezelBorder|StopType))|ArrowFunctionKey)|ound(RectBezelStyle|Bankers|ed(BezelStyle|TokenStyle|DisclosureBezelStyle)|Down|Up|Plain|Line(CapStyle|JoinStyle))|un(StoppedResponse|ContinuesResponse|AbortedResponse)|e(s(izableWindowMask|et(CursorRectsRunLoopOrdering|FunctionKey))|ce(ssedBezelStyle|iver(sCantHandleCommandScriptError|EvaluationScriptError))|turnTextMovement|doFunctionKey|quiredArgumentsMissingScriptError|l(evancyLevelIndicatorStyle|ative(Before|After))|gular(SquareBezelStyle|ControlSize)|moveTraitFontAction)|a(n(domSubelement|geDateMode)|tingLevelIndicatorStyle|dio(ModeMatrix|Button)))|G(IFFileType|lyph(Below|Inscribe(B(elow|ase)|Over(strike|Below)|Above)|Layout(WithPrevious|A(tAPoint|gainstAPoint))|A(ttribute(BidiLevel|Soft|Inscribe|Elastic)|bove))|r(ooveBorder|eaterThan(Comparison|OrEqualTo(Comparison|PredicateOperatorType)|PredicateOperatorType)|a(y(ModeColorPanel|ColorSpaceModel)|dient(None|Con(cave(Strong|Weak)|vex(Strong|Weak)))|phiteControlTint)))|XML(N(o(tationDeclarationKind|de(CompactEmptyElement|IsCDATA|OptionsNone|Use(SingleQuotes|DoubleQuotes)|Pre(serve(NamespaceOrder|C(haracterReferences|DATA)|DTD|Prefixes|E(ntities|mptyElements)|Quotes|Whitespace|A(ttributeOrder|ll))|ttyPrint)|ExpandEmptyElement))|amespaceKind)|CommentKind|TextKind|InvalidKind|D(ocument(X(MLKind|HTMLKind|Include)|HTMLKind|T(idy(XML|HTML)|extKind)|IncludeContentTypeDeclaration|Validate|Kind)|TDKind)|P(arser(GTRequiredError|XMLDeclNot(StartedError|FinishedError)|Mi(splaced(XMLDeclarationError|CDATAEndStringError)|xedContentDeclNot(StartedError|FinishedError))|S(t(andaloneValueError|ringNot(StartedError|ClosedError))|paceRequiredError|eparatorRequiredError)|N(MTOKENRequiredError|o(t(ationNot(StartedError|FinishedError)|WellBalancedError)|DTDError)|amespaceDeclarationError|AMERequiredError)|C(haracterRef(In(DTDError|PrologError|EpilogError)|AtEOFError)|o(nditionalSectionNot(StartedError|FinishedError)|mment(NotFinishedError|ContainsDoubleHyphenError))|DATANotFinishedError)|TagNameMismatchError|In(ternalError|valid(HexCharacterRefError|C(haracter(RefError|InEntityError|Error)|onditionalSectionError)|DecimalCharacterRefError|URIError|Encoding(NameError|Error)))|OutOfMemoryError|D(ocumentStartError|elegateAbortedParseError|OCTYPEDeclNotFinishedError)|U(RI(RequiredError|FragmentError)|n(declaredEntityError|parsedEntityError|knownEncodingError|finishedTagError))|P(CDATARequiredError|ublicIdentifierRequiredError|arsedEntityRef(MissingSemiError|NoNameError|In(Internal(SubsetError|Error)|PrologError|EpilogError)|AtEOFError)|r(ocessingInstructionNot(StartedError|FinishedError)|ematureDocumentEndError))|E(n(codingNotSupportedError|tity(Ref(In(DTDError|PrologError|EpilogError)|erence(MissingSemiError|WithoutNameError)|LoopError|AtEOFError)|BoundaryError|Not(StartedError|FinishedError)|Is(ParameterError|ExternalError)|ValueRequiredError))|qualExpectedError|lementContentDeclNot(StartedError|FinishedError)|xt(ernalS(tandaloneEntityError|ubsetNotFinishedError)|raContentError)|mptyDocumentError)|L(iteralNot(StartedError|FinishedError)|T(RequiredError|SlashRequiredError)|essThanSymbolInAttributeError)|Attribute(RedefinedError|HasNoValueError|Not(StartedError|FinishedError)|ListNot(StartedError|FinishedError)))|rocessingInstructionKind)|E(ntity(GeneralKind|DeclarationKind|UnparsedKind|P(ar(sedKind|ameterKind)|redefined))|lement(Declaration(MixedKind|UndefinedKind|E(lementKind|mptyKind)|Kind|AnyKind)|Kind))|Attribute(N(MToken(sKind|Kind)|otationKind)|CDATAKind|ID(Ref(sKind|Kind)|Kind)|DeclarationKind|En(tit(yKind|iesKind)|umerationKind)|Kind))|M(i(n(XEdge|iaturizableWindowMask|YEdge|uteCalendarUnit)|terLineJoinStyle|ddleSubelement|xedState)|o(nthCalendarUnit|deSwitchFunctionKey|use(Moved(Mask)?|E(ntered(Mask)?|ventSubtype|xited(Mask)?))|veToBezierPathElement|mentary(ChangeButton|Push(Button|InButton)|Light(Button)?))|enuFunctionKey|a(c(intoshInterfaceStyle|OSRomanStringEncoding)|tchesPredicateOperatorType|ppedRead|x(XEdge|YEdge))|ACHOperatingSystem)|B(MPFileType|o(ttomTabsBezelBorder|ldFontMask|rderlessWindowMask|x(Se(condary|parator)|OldStyle|Primary))|uttLineCapStyle|e(zelBorder|velLineJoinStyle|low(Bottom|Top)|gin(sWith(Comparison|PredicateOperatorType)|FunctionKey))|lueControlTint|ack(spaceCharacter|tabTextMovement|ingStore(Retained|Buffered|Nonretained)|TabCharacter|wardsSearch|groundTab)|r(owser(NoColumnResizing|UserColumnResizing|AutoColumnResizing)|eakFunctionKey))|S(h(ift(JISStringEncoding|KeyMask)|ow(ControlGlyphs|InvisibleGlyphs)|adowlessSquareBezelStyle)|y(s(ReqFunctionKey|tem(D(omainMask|efined(Mask)?)|FunctionKey))|mbolStringEncoding)|c(a(nnedOption|le(None|ToFit|Proportionally))|r(oll(er(NoPart|Increment(Page|Line|Arrow)|Decrement(Page|Line|Arrow)|Knob(Slot)?|Arrows(M(inEnd|axEnd)|None|DefaultSetting))|Wheel(Mask)?|LockFunctionKey)|eenChangedEventType))|t(opFunctionKey|r(ingDrawing(OneShot|DisableScreenFontSubstitution|Uses(DeviceMetrics|FontLeading|LineFragmentOrigin))|eam(Status(Reading|NotOpen|Closed|Open(ing)?|Error|Writing|AtEnd)|Event(Has(BytesAvailable|SpaceAvailable)|None|OpenCompleted|E(ndEncountered|rrorOccurred)))))|i(ngle(DateMode|UnderlineStyle)|ze(DownFontAction|UpFontAction))|olarisOperatingSystem|unOSOperatingSystem|pecialPageOrder|e(condCalendarUnit|lect(By(Character|Paragraph|Word)|i(ng(Next|Previous)|onAffinity(Downstream|Upstream))|edTab|FunctionKey)|gmentSwitchTracking(Momentary|Select(One|Any)))|quareLineCapStyle|witchButton|ave(ToOperation|Op(tions(Yes|No|Ask)|eration)|AsOperation)|mall(SquareBezelStyle|C(ontrolSize|apsFontMask)|IconButtonBezelStyle))|H(ighlightModeMatrix|SBModeColorPanel|o(ur(Minute(SecondDatePickerElementFlag|DatePickerElementFlag)|CalendarUnit)|rizontalRuler|meFunctionKey)|TTPCookieAcceptPolicy(Never|OnlyFromMainDocumentDomain|Always)|e(lp(ButtonBezelStyle|KeyMask|FunctionKey)|avierFontAction)|PUXOperatingSystem)|Year(MonthDa(yDatePickerElementFlag|tePickerElementFlag)|CalendarUnit)|N(o(n(StandardCharacterSetFontMask|ZeroWindingRule|activatingPanelMask|LossyASCIIStringEncoding)|Border|t(ification(SuspensionBehavior(Hold|Coalesce|D(eliverImmediately|rop))|NoCoalescing|CoalescingOn(Sender|Name)|DeliverImmediately|PostToAllSessions)|PredicateType|EqualToPredicateOperatorType)|S(cr(iptError|ollerParts)|ubelement|pecifierError)|CellMask|T(itle|opLevelContainersSpecifierError|abs(BezelBorder|NoBorder|LineBorder))|I(nterfaceStyle|mage)|UnderlineStyle|FontChangeAction)|u(ll(Glyph|CellType)|m(eric(Search|PadKeyMask)|berFormatter(Round(Half(Down|Up|Even)|Ceiling|Down|Up|Floor)|Behavior(10|Default)|S(cientificStyle|pellOutStyle)|NoStyle|CurrencyStyle|DecimalStyle|P(ercentStyle|ad(Before(Suffix|Prefix)|After(Suffix|Prefix))))))|e(t(Services(BadArgumentError|NotFoundError|C(ollisionError|ancelledError)|TimeoutError|InvalidError|UnknownError|ActivityInProgress)|workDomainMask)|wlineCharacter|xt(StepInterfaceStyle|FunctionKey))|EXTSTEPStringEncoding|a(t(iveShortGlyphPacking|uralTextAlignment)|rrowFontMask))|C(hange(ReadOtherContents|GrayCell(Mask)?|BackgroundCell(Mask)?|Cleared|Done|Undone|Autosaved)|MYK(ModeColorPanel|ColorSpaceModel)|ircular(BezelStyle|Slider)|o(n(stantValueExpressionType|t(inuousCapacityLevelIndicatorStyle|entsCellMask|ain(sComparison|erSpecifierError)|rol(Glyph|KeyMask))|densedFontMask)|lor(Panel(RGBModeMask|GrayModeMask|HSBModeMask|C(MYKModeMask|olorListModeMask|ustomPaletteModeMask|rayonModeMask)|WheelModeMask|AllModesMask)|ListModeColorPanel)|reServiceDirectory|m(p(osite(XOR|Source(In|O(ut|ver)|Atop)|Highlight|C(opy|lear)|Destination(In|O(ut|ver)|Atop)|Plus(Darker|Lighter))|ressedFontMask)|mandKeyMask))|u(stom(SelectorPredicateOperatorType|PaletteModeColorPanel)|r(sor(Update(Mask)?|PointingDevice)|veToBezierPathElement))|e(nterT(extAlignment|abStopType)|ll(State|H(ighlighted|as(Image(Horizontal|OnLeftOrBottom)|OverlappingImage))|ChangesContents|Is(Bordered|InsetButton)|Disabled|Editable|LightsBy(Gray|Background|Contents)|AllowsMixedState))|l(ipPagination|o(s(ePathBezierPathElement|ableWindowMask)|ckAndCalendarDatePickerStyle)|ear(ControlTint|DisplayFunctionKey|LineFunctionKey))|a(seInsensitive(Search|PredicateOption)|n(notCreateScriptCommandError|cel(Button|TextMovement))|chesDirectory|lculation(NoError|Overflow|DivideByZero|Underflow|LossOfPrecision)|rriageReturnCharacter)|r(itical(Request|AlertStyle)|ayonModeColorPanel))|T(hick(SquareBezelStyle|erSquareBezelStyle)|ypesetter(Behavior|HorizontalTabAction|ContainerBreakAction|ZeroAdvancementAction|OriginalBehavior|ParagraphBreakAction|WhitespaceAction|L(ineBreakAction|atestBehavior))|i(ckMark(Right|Below|Left|Above)|tledWindowMask|meZoneDatePickerElementFlag)|o(olbarItemVisibilityPriority(Standard|High|User|Low)|pTabsBezelBorder|ggleButton)|IFF(Compression(N(one|EXT)|CCITTFAX(3|4)|OldJPEG|JPEG|PackBits|LZW)|FileType)|e(rminate(Now|Cancel|Later)|xt(Read(InapplicableDocumentTypeError|WriteErrorM(inimum|aximum))|Block(M(i(nimum(Height|Width)|ddleAlignment)|a(rgin|ximum(Height|Width)))|B(o(ttomAlignment|rder)|aselineAlignment)|Height|TopAlignment|P(ercentageValueType|adding)|Width|AbsoluteValueType)|StorageEdited(Characters|Attributes)|CellType|ured(RoundedBezelStyle|BackgroundWindowMask|SquareBezelStyle)|Table(FixedLayoutAlgorithm|AutomaticLayoutAlgorithm)|Field(RoundedBezel|SquareBezel|AndStepperDatePickerStyle)|WriteInapplicableDocumentTypeError|ListPrependEnclosingMarker))|woByteGlyphPacking|ab(Character|TextMovement|le(tP(oint(Mask|EventSubtype)?|roximity(Mask|EventSubtype)?)|Column(NoResizing|UserResizingMask|AutoresizingMask)|View(ReverseSequentialColumnAutoresizingStyle|GridNone|S(olid(HorizontalGridLineMask|VerticalGridLineMask)|equentialColumnAutoresizingStyle)|NoColumnAutoresizing|UniformColumnAutoresizingStyle|FirstColumnOnlyAutoresizingStyle|LastColumnOnlyAutoresizingStyle)))|rackModeMatrix)|I(n(sert(CharFunctionKey|FunctionKey|LineFunctionKey)|t(Type|ernalS(criptError|pecifierError))|dexSubelement|validIndexSpecifierError|formational(Request|AlertStyle)|PredicateOperatorType)|talicFontMask|SO(2022JPStringEncoding|Latin(1StringEncoding|2StringEncoding))|dentityMappingCharacterCollection|llegalTextMovement|mage(R(ight|ep(MatchesDevice|LoadStatus(ReadingHeader|Completed|InvalidData|Un(expectedEOF|knownType)|WillNeedAllData)))|Below|C(ellType|ache(BySize|Never|Default|Always))|Interpolation(High|None|Default|Low)|O(nly|verlaps)|Frame(Gr(oove|ayBezel)|Button|None|Photo)|L(oadStatus(ReadError|C(ompleted|ancelled)|InvalidData|UnexpectedEOF)|eft)|A(lign(Right|Bottom(Right|Left)?|Center|Top(Right|Left)?|Left)|bove)))|O(n(State|eByteGlyphPacking|OffButton|lyScrollerArrows)|ther(Mouse(D(own(Mask)?|ragged(Mask)?)|Up(Mask)?)|TextMovement)|SF1OperatingSystem|pe(n(GL(GO(Re(setLibrary|tainRenderers)|ClearFormatCache|FormatCacheSize)|PFA(R(obust|endererID)|M(inimumPolicy|ulti(sample|Screen)|PSafe|aximumPolicy)|BackingStore|S(creenMask|te(ncilSize|reo)|ingleRenderer|upersample|ample(s|Buffers|Alpha))|NoRecovery|C(o(lor(Size|Float)|mpliant)|losestPolicy)|OffScreen|D(oubleBuffer|epthSize)|PixelBuffer|VirtualScreenCount|FullScreen|Window|A(cc(umSize|elerated)|ux(Buffers|DepthStencil)|l(phaSize|lRenderers))))|StepUnicodeReservedBase)|rationNotSupportedForKeyS(criptError|pecifierError))|ffState|KButton|rPredicateType|bjC(B(itfield|oolType)|S(hortType|tr(ingType|uctType)|electorType)|NoType|CharType|ObjectType|DoubleType|UnionType|PointerType|VoidType|FloatType|Long(Type|longType)|ArrayType))|D(i(s(c(losureBezelStyle|reteCapacityLevelIndicatorStyle)|playWindowRunLoopOrdering)|acriticInsensitivePredicateOption|rect(Selection|PredicateModifier))|o(c(ModalWindowMask|ument(Directory|ationDirectory))|ubleType|wn(TextMovement|ArrowFunctionKey))|e(s(cendingPageOrder|ktopDirectory)|cimalTabStopType|v(ice(NColorSpaceModel|IndependentModifierFlagsMask)|eloper(Directory|ApplicationDirectory))|fault(ControlTint|TokenStyle)|lete(Char(acter|FunctionKey)|FunctionKey|LineFunctionKey)|moApplicationDirectory)|a(yCalendarUnit|teFormatter(MediumStyle|Behavior(10|Default)|ShortStyle|NoStyle|FullStyle|LongStyle))|ra(wer(Clos(ingState|edState)|Open(ingState|State))|gOperation(Generic|Move|None|Copy|Delete|Private|Every|Link|All)))|U(ser(CancelledError|D(irectory|omainMask)|FunctionKey)|RL(Handle(NotLoaded|Load(Succeeded|InProgress|Failed))|CredentialPersistence(None|Permanent|ForSession))|n(scaledWindowMask|cachedRead|i(codeStringEncoding|talicFontMask|fiedTitleAndToolbarWindowMask)|d(o(CloseGroupingRunLoopOrdering|FunctionKey)|e(finedDateComponent|rline(Style(Single|None|Thick|Double)|Pattern(Solid|D(ot|ash(Dot(Dot)?)?)))))|known(ColorSpaceModel|P(ointingDevice|ageOrder)|KeyS(criptError|pecifierError))|boldFontMask)|tilityWindowMask|TF8StringEncoding|p(dateWindowsRunLoopOrdering|TextMovement|ArrowFunctionKey))|J(ustifiedTextAlignment|PEG(2000FileType|FileType)|apaneseEUC(GlyphPacking|StringEncoding))|P(o(s(t(Now|erFontMask|WhenIdle|ASAP)|iti(on(Replace|Be(fore|ginning)|End|After)|ve(IntType|DoubleType|FloatType)))|pUp(NoArrow|ArrowAt(Bottom|Center))|werOffEventType|rtraitOrientation)|NGFileType|ush(InCell(Mask)?|OnPushOffButton)|e(n(TipMask|UpperSideMask|PointingDevice|LowerSideMask)|riodic(Mask)?)|P(S(caleField|tatus(Title|Field)|aveButton)|N(ote(Title|Field)|ame(Title|Field))|CopiesField|TitleField|ImageButton|OptionsButton|P(a(perFeedButton|ge(Range(To|From)|ChoiceMatrix))|reviewButton)|LayoutButton)|lainTextTokenStyle|a(useFunctionKey|ragraphSeparatorCharacter|ge(DownFunctionKey|UpFunctionKey))|r(int(ing(ReplyLater|Success|Cancelled|Failure)|ScreenFunctionKey|erTable(NotFound|OK|Error)|FunctionKey)|o(p(ertyList(XMLFormat|MutableContainers(AndLeaves)?|BinaryFormat|Immutable|OpenStepFormat)|rietaryStringEncoding)|gressIndicator(BarStyle|SpinningStyle|Preferred(SmallThickness|Thickness|LargeThickness|AquaThickness)))|e(ssedTab|vFunctionKey))|L(HeightForm|CancelButton|TitleField|ImageButton|O(KButton|rientationMatrix)|UnitsButton|PaperNameButton|WidthForm))|E(n(terCharacter|d(sWith(Comparison|PredicateOperatorType)|FunctionKey))|v(e(nOddWindingRule|rySubelement)|aluatedObjectExpressionType)|qualTo(Comparison|PredicateOperatorType)|ra(serPointingDevice|CalendarUnit|DatePickerElementFlag)|x(clude(10|QuickDrawElementsIconCreationOption)|pandedFontMask|ecuteFunctionKey))|V(i(ew(M(in(XMargin|YMargin)|ax(XMargin|YMargin))|HeightSizable|NotSizable|WidthSizable)|aPanelFontAction)|erticalRuler|a(lidationErrorM(inimum|aximum)|riableExpressionType))|Key(SpecifierEvaluationScriptError|Down(Mask)?|Up(Mask)?|PathExpressionType|Value(MinusSetMutation|SetSetMutation|Change(Re(placement|moval)|Setting|Insertion)|IntersectSetMutation|ObservingOption(New|Old)|UnionSetMutation|ValidationError))|QTMovie(NormalPlayback|Looping(BackAndForthPlayback|Playback))|F(1(1FunctionKey|7FunctionKey|2FunctionKey|8FunctionKey|3FunctionKey|9FunctionKey|4FunctionKey|5FunctionKey|FunctionKey|0FunctionKey|6FunctionKey)|7FunctionKey|i(nd(PanelAction(Replace(A(ndFind|ll(InSelection)?))?|S(howFindPanel|e(tFindString|lectAll(InSelection)?))|Next|Previous)|FunctionKey)|tPagination|le(Read(No(SuchFileError|PermissionError)|CorruptFileError|In(validFileNameError|applicableStringEncodingError)|Un(supportedSchemeError|knownError))|HandlingPanel(CancelButton|OKButton)|NoSuchFileError|ErrorM(inimum|aximum)|Write(NoPermissionError|In(validFileNameError|applicableStringEncodingError)|OutOfSpaceError|Un(supportedSchemeError|knownError))|LockingError)|xedPitchFontMask)|2(1FunctionKey|7FunctionKey|2FunctionKey|8FunctionKey|3FunctionKey|9FunctionKey|4FunctionKey|5FunctionKey|FunctionKey|0FunctionKey|6FunctionKey)|o(nt(Mo(noSpaceTrait|dernSerifsClass)|BoldTrait|S(ymbolicClass|criptsClass|labSerifsClass|ansSerifClass)|C(o(ndensedTrait|llectionApplicationOnlyMask)|larendonSerifsClass)|TransitionalSerifsClass|I(ntegerAdvancementsRenderingMode|talicTrait)|O(ldStyleSerifsClass|rnamentalsClass)|DefaultRenderingMode|U(nknownClass|IOptimizedTrait)|Panel(S(hadowEffectModeMask|t(andardModesMask|rikethroughEffectModeMask)|izeModeMask)|CollectionModeMask|TextColorEffectModeMask|DocumentColorEffectModeMask|UnderlineEffectModeMask|FaceModeMask|All(ModesMask|EffectsModeMask))|ExpandedTrait|VerticalTrait|F(amilyClassMask|reeformSerifsClass)|Antialiased(RenderingMode|IntegerAdvancementsRenderingMode))|cusRing(Below|Type(None|Default|Exterior)|Only|Above)|urByteGlyphPacking|rm(attingError(M(inimum|aximum))?|FeedCharacter))|8FunctionKey|unction(ExpressionType|KeyMask)|3(1FunctionKey|2FunctionKey|3FunctionKey|4FunctionKey|5FunctionKey|FunctionKey|0FunctionKey)|9FunctionKey|4FunctionKey|P(RevertButton|S(ize(Title|Field)|etButton)|CurrentField|Preview(Button|Field))|l(oat(ingPointSamplesBitmapFormat|Type)|agsChanged(Mask)?)|axButton|5FunctionKey|6FunctionKey)|W(heelModeColorPanel|indow(s(NTOperatingSystem|CP125(1StringEncoding|2StringEncoding|3StringEncoding|4StringEncoding|0StringEncoding)|95(InterfaceStyle|OperatingSystem))|M(iniaturizeButton|ovedEventType)|Below|CloseButton|ToolbarButton|ZoomButton|Out|DocumentIconButton|ExposedEventType|Above)|orkspaceLaunch(NewInstance|InhibitingBackgroundOnly|Default|PreferringClassic|WithoutA(ctivation|ddingToRecents)|A(sync|nd(Hide(Others)?|Print)|llowingClassicStartup))|eek(day(CalendarUnit|OrdinalCalendarUnit)|CalendarUnit)|a(ntsBidiLevels|rningAlertStyle)|r(itingDirection(RightToLeft|Natural|LeftToRight)|apCalendarComponents))|L(i(stModeMatrix|ne(Moves(Right|Down|Up|Left)|B(order|reakBy(C(harWrapping|lipping)|Truncating(Middle|Head|Tail)|WordWrapping))|S(eparatorCharacter|weep(Right|Down|Up|Left))|ToBezierPathElement|DoesntMove|arSlider)|teralSearch|kePredicateOperatorType|ghterFontAction|braryDirectory)|ocalDomainMask|e(ssThan(Comparison|OrEqualTo(Comparison|PredicateOperatorType)|PredicateOperatorType)|ft(Mouse(D(own(Mask)?|ragged(Mask)?)|Up(Mask)?)|T(ext(Movement|Alignment)|ab(sBezelBorder|StopType))|ArrowFunctionKey))|a(yout(RightToLeft|NotDone|CantFit|OutOfGlyphs|Done|LeftToRight)|ndscapeOrientation)|ABColorSpaceModel)|A(sc(iiWithDoubleByteEUCGlyphPacking|endingPageOrder)|n(y(Type|PredicateModifier|EventMask)|choredSearch|imation(Blocking|Nonblocking(Threaded)?|E(ffect(DisappearingItemDefault|Poof)|ase(In(Out)?|Out))|Linear)|dPredicateType)|t(Bottom|tachmentCharacter|omicWrite|Top)|SCIIStringEncoding|d(obe(GB1CharacterCollection|CNS1CharacterCollection|Japan(1CharacterCollection|2CharacterCollection)|Korea1CharacterCollection)|dTraitFontAction|minApplicationDirectory)|uto(saveOperation|Pagination)|pp(lication(SupportDirectory|D(irectory|e(fined(Mask)?|legateReply(Success|Cancel|Failure)|activatedEventType))|ActivatedEventType)|KitDefined(Mask)?)|l(ternateKeyMask|pha(ShiftKeyMask|NonpremultipliedBitmapFormat|FirstBitmapFormat)|ert(SecondButtonReturn|ThirdButtonReturn|OtherReturn|DefaultReturn|ErrorReturn|FirstButtonReturn|AlternateReturn)|l(ScrollerParts|DomainsMask|PredicateModifier|LibrariesDirectory|ApplicationsDirectory))|rgument(sWrongScriptError|EvaluationScriptError)|bove(Bottom|Top)|WTEventType))\b
      scope: support.constant.cocoa.objc
    - match: \bNS(RuleEditor|G(arbageCollector|radient)|MapTable|HashTable|Co(ndition|llectionView(Item)?)|T(oolbarItemGroup|extInputClient|r(eeNode|ackingArea))|InvocationOperation|Operation(Queue)?|D(ictionaryController|ockTile)|P(ointer(Functions|Array)|athC(o(ntrol(Delegate)?|mponentCell)|ell(Delegate)?)|r(intPanelAccessorizing|edicateEditor(RowTemplate)?))|ViewController|FastEnumeration|Animat(ionContext|ablePropertyContainer))\b
      scope: support.class.cocoa.leopard.objc
    - match: \bNS(R(u(nLoop|ler(Marker|View))|e(sponder|cursiveLock|lativeSpecifier)|an(domSpecifier|geSpecifier))|G(etCommand|lyph(Generator|Storage|Info)|raphicsContext)|XML(Node|D(ocument|TD(Node)?)|Parser|Element)|M(iddleSpecifier|ov(ie(View)?|eCommand)|utable(S(tring|et)|C(haracterSet|opying)|IndexSet|D(ictionary|ata)|URLRequest|ParagraphStyle|A(ttributedString|rray))|e(ssagePort(NameServer)?|nu(Item(Cell)?|View)?|t(hodSignature|adata(Item|Query(ResultGroup|AttributeValueTuple)?)))|a(ch(BootstrapServer|Port)|trix))|B(itmapImageRep|ox|u(ndle|tton(Cell)?)|ezierPath|rowser(Cell)?)|S(hadow|c(anner|r(ipt(SuiteRegistry|C(o(ercionHandler|mmand(Description)?)|lassDescription)|ObjectSpecifier|ExecutionContext|WhoseTest)|oll(er|View)|een))|t(epper(Cell)?|atus(Bar|Item)|r(ing|eam))|imple(HorizontalTypesetter|CString)|o(cketPort(NameServer)?|und|rtDescriptor)|p(e(cifierTest|ech(Recognizer|Synthesizer)|ll(Server|Checker))|litView)|e(cureTextField(Cell)?|t(Command)?|archField(Cell)?|rializer|gmentedC(ontrol|ell))|lider(Cell)?|avePanel)|H(ost|TTP(Cookie(Storage)?|URLResponse)|elpManager)|N(ib(Con(nector|trolConnector)|OutletConnector)?|otification(Center|Queue)?|u(ll|mber(Formatter)?)|etService(Browser)?|ameSpecifier)|C(ha(ngeSpelling|racterSet)|o(n(stantString|nection|trol(ler)?|ditionLock)|d(ing|er)|unt(Command|edSet)|pying|lor(Space|P(ick(ing(Custom|Default)|er)|anel)|Well|List)?|m(p(oundPredicate|arisonPredicate)|boBox(Cell)?))|u(stomImageRep|rsor)|IImageRep|ell|l(ipView|o(seCommand|neCommand)|assDescription)|a(ched(ImageRep|URLResponse)|lendar(Date)?)|reateCommand)|T(hread|ypesetter|ime(Zone|r)|o(olbar(Item(Validations)?)?|kenField(Cell)?)|ext(Block|Storage|Container|Tab(le(Block)?)?|Input|View|Field(Cell)?|List|Attachment(Cell)?)?|a(sk|b(le(Header(Cell|View)|Column|View)|View(Item)?))|reeController)|I(n(dex(S(pecifier|et)|Path)|put(Manager|S(tream|erv(iceProvider|er(MouseTracker)?)))|vocation)|gnoreMisspelledWords|mage(Rep|Cell|View)?)|O(ut(putStream|lineView)|pen(GL(Context|Pixel(Buffer|Format)|View)|Panel)|bj(CTypeSerializationCallBack|ect(Controller)?))|D(i(st(antObject(Request)?|ributed(NotificationCenter|Lock))|ctionary|rectoryEnumerator)|ocument(Controller)?|e(serializer|cimalNumber(Behaviors|Handler)?|leteCommand)|at(e(Components|Picker(Cell)?|Formatter)?|a)|ra(wer|ggingInfo))|U(ser(InterfaceValidations|Defaults(Controller)?)|RL(Re(sponse|quest)|Handle(Client)?|C(onnection|ache|redential(Storage)?)|Download(Delegate)?|Prot(ocol(Client)?|ectionSpace)|AuthenticationChallenge(Sender)?)?|n(iqueIDSpecifier|doManager|archiver))|P(ipe|o(sitionalSpecifier|pUpButton(Cell)?|rt(Message|NameServer|Coder)?)|ICTImageRep|ersistentDocument|DFImageRep|a(steboard|nel|ragraphStyle|geLayout)|r(int(Info|er|Operation|Panel)|o(cessInfo|tocolChecker|perty(Specifier|ListSerialization)|gressIndicator|xy)|edicate))|E(numerator|vent|PSImageRep|rror|x(ception|istsCommand|pression))|V(iew(Animation)?|al(idated(ToobarItem|UserInterfaceItem)|ue(Transformer)?))|Keyed(Unarchiver|Archiver)|Qui(ckDrawView|tCommand)|F(ile(Manager|Handle|Wrapper)|o(nt(Manager|Descriptor|Panel)?|rm(Cell|atter)))|W(hoseSpecifier|indow(Controller)?|orkspace)|L(o(c(k(ing)?|ale)|gicalTest)|evelIndicator(Cell)?|ayoutManager)|A(ssertionHandler|nimation|ctionCell|ttributedString|utoreleasePool|TSTypesetter|ppl(ication|e(Script|Event(Manager|Descriptor)))|ffineTransform|lert|r(chiver|ray(Controller)?)))\b
      scope: support.class.cocoa.objc
    - match: \bNS(R(oundingMode|ule(Editor(RowType|NestingMode)|rOrientation)|e(questUserAttentionType|lativePosition))|G(lyphInscription|radientDrawingOptions)|XML(NodeKind|D(ocumentContentKind|TDNodeKind)|ParserError)|M(ultibyteGlyphPacking|apTableOptions)|B(itmapFormat|oxType|ezierPathElement|ackgroundStyle|rowserDropOperation)|S(tr(ing(CompareOptions|DrawingOptions|EncodingConversionOptions)|eam(Status|Event))|p(eechBoundary|litViewDividerStyle)|e(archPathD(irectory|omainMask)|gmentS(tyle|witchTracking))|liderType|aveOptions)|H(TTPCookieAcceptPolicy|ashTableOptions)|N(otification(SuspensionBehavior|Coalescing)|umberFormatter(RoundingMode|Behavior|Style|PadPosition)|etService(sError|Options))|C(haracterCollection|o(lor(RenderingIntent|SpaceModel|PanelMode)|mp(oundPredicateType|arisonPredicateModifier))|ellStateValue|al(culationError|endarUnit))|T(ypesetterControlCharacterAction|imeZoneNameStyle|e(stComparisonOperation|xt(Block(Dimension|V(erticalAlignment|alueType)|Layer)|TableLayoutAlgorithm|FieldBezelStyle))|ableView(SelectionHighlightStyle|ColumnAutoresizingStyle)|rackingAreaOptions)|I(n(sertionPosition|te(rfaceStyle|ger))|mage(RepLoadStatus|Scaling|CacheMode|FrameStyle|LoadStatus|Alignment))|Ope(nGLPixelFormatAttribute|rationQueuePriority)|Date(Picker(Mode|Style)|Formatter(Behavior|Style))|U(RL(RequestCachePolicy|HandleStatus|C(acheStoragePolicy|redentialPersistence))|Integer)|P(o(stingStyle|int(ingDeviceType|erFunctionsOptions)|pUpArrowPosition)|athStyle|r(int(ing(Orientation|PaginationMode)|erTableStatus|PanelOptions)|opertyList(MutabilityOptions|Format)|edicateOperatorType))|ExpressionType|KeyValue(SetMutationKind|Change)|QTMovieLoopMode|F(indPanel(SubstringMatchType|Action)|o(nt(RenderingMode|FamilyClass)|cusRingPlacement))|W(hoseSubelementIdentifier|ind(ingRule|ow(B(utton|ackingLocation)|SharingType|CollectionBehavior)))|L(ine(MovementDirection|SweepDirection|CapStyle|JoinStyle)|evelIndicatorStyle)|Animation(BlockingMode|Curve))\b
      scope: support.type.cocoa.leopard.objc
    - match: \bNS(R(ect(Edge)?|ange)|G(lyph(Relation|LayoutMode)?|radientType)|M(odalSession|a(trixMode|p(Table|Enumerator)))|B(itmapImageFileType|orderType|uttonType|ezelStyle|ackingStoreType|rowserColumnResizingType)|S(cr(oll(er(Part|Arrow)|ArrowPosition)|eenAuxiliaryOpaque)|tringEncoding|ize|ocketNativeHandle|election(Granularity|Direction|Affinity)|wapped(Double|Float)|aveOperationType)|Ha(sh(Table|Enumerator)|ndler(2)?)|C(o(ntrol(Size|Tint)|mp(ositingOperation|arisonResult))|ell(State|Type|ImagePosition|Attribute))|T(hreadPrivate|ypesetterGlyphInfo|i(ckMarkPosition|tlePosition|meInterval)|o(ol(TipTag|bar(SizeMode|DisplayMode))|kenStyle)|IFFCompression|ext(TabType|Alignment)|ab(State|leViewDropOperation|ViewType)|rackingRectTag)|ImageInterpolation|Zone|OpenGL(ContextAuxiliary|PixelFormatAuxiliary)|D(ocumentChangeType|atePickerElementFlags|ra(werState|gOperation))|UsableScrollerParts|P(oint|r(intingPageOrder|ogressIndicator(Style|Th(ickness|readInfo))))|EventType|KeyValueObservingOptions|Fo(nt(SymbolicTraits|TraitMask|Action)|cusRingType)|W(indow(OrderingMode|Depth)|orkspace(IconCreationOptions|LaunchOptions)|ritingDirection)|L(ineBreakMode|ayout(Status|Direction))|A(nimation(Progress|Effect)|ppl(ication(TerminateReply|DelegateReply|PrintReply)|eEventManagerSuspensionID)|ffineTransformStruct|lertStyle))\b
      scope: support.type.cocoa.objc
    # Catch-all
    - match: \bNS\w+\b
    - match: ''
      pop: true


  #############################################################################
  # The following are Objective-C-specific contexts that should not be reused.
  # This is because they push into subcontexts and use variables that are
  # Objective-C-specific.
  #############################################################################

  ## Common context layout

  global:
    - include: objc-structures
    - include: early-expressions
    - match: '^\s*(?=\w+)'
      push: global-modifier
    - include: late-expressions

  statements:
    - include: preprocessor-statements
    - include: scope:source.c#label
    - include: expressions

  expressions:
    - include: early-expressions
    - include: late-expressions

  early-expressions:
    - include: preprocessor-expressions
    - include: comments
    - include: case-default
    - include: access
    - include: typedef
    - include: keywords-parens
    - include: keywords
    - include: numbers
    - include: operators
    - include: strings
    - include: parens
    - include: block
    - include: variables
    - include: constants
    - match: ','
      scope: punctuation.separator.objc
    - match: '\)|\}'
      scope: invalid.illegal.stray-bracket-end.objc
    - include: bracketed-content
    - include: brackets

  late-expressions:
    - include: modifiers-parens
    - include: modifiers
    - include: types
    - include: function-call
    - match: ';'
      scope: punctuation.terminator.objc

  comments:
    - include: scope:source.c#comments

  access:
    - include: scope:source.c#access

  keywords:
    - include: unique-keywords
    - include: scope:source.c#keywords

  numbers:
    - include: scope:source.c#numbers

  operators:
    - include: scope:source.c#operators

  strings:
    - include: unique-strings
    - include: scope:source.c#strings

  variables:
    - include: unique-variables
    - include: scope:source.c#variables

  constants:
    - include: unique-constants
    - match: '(?=\bNS\w+\b)'
      push: ns-identifiers
    - include: scope:source.c#constants

  modifiers:
    - include: unique-modifiers
    - include: scope:source.c#modifiers

  types:
    - include: unique-types
    - match: '(?=\bNS\w+\b)'
      push: ns-identifiers
    - include: scope:source.c#types

  ## Objective-C-specific contexts

  bracketed-content:
    - match: '(\[)\s*(?={{identifier}}\s+[^\s,])'
      captures:
        1: punctuation.section.scope.begin.objc
      push:
        - meta_scope: meta.bracketed.objc
        - match: '\]'
          scope: punctuation.section.scope.end.objc
          pop: true
        - match: \s*(NSPredicate)\s+(predicateWithFormat(:))
          captures:
            1: support.class.cocoa
            2: support.function.any-method.objc
            3: punctuation.separator.arguments.objc
          push:
            - meta_scope: meta.function-call.predicate.objc
            - include: ns-predicate
            - include: expressions
        - match: '\s+(\w+)(?=\s*\])'
          captures:
            1: support.function.any-method.objc
        - match: '\s+(\w+(:))'
          captures:
            1: support.function.any-method.objc
            2: punctuation.separator.arguments.objc
          push:
            - meta_scope: meta.function-call.objc
            - match: '(?=\])'
              pop: true
            - match: \b\w+(:)
              scope: support.function.any-method.name-of-parameter.objc
              captures:
                1: punctuation.separator.arguments.objc
            - include: expressions
        - include: expressions

  objc-structures:
    - match: '((@)(interface|protocol))(?!.+;)\s+([[:alpha:]_][[:alnum:]_]*)\s*((:)(?:\s*)([[:alpha:]][[:alnum:]]*))?(\s|\n)?'
      captures:
        1: storage.type.objc
        2: punctuation.definition.storage.type.objc
        4: entity.name.type.objc
        6: punctuation.definition.entity.other.inherited-class.objc
        7: entity.other.inherited-class.objc
        8: meta.divider.objc
        9: meta.inherited-class.objc
      push:
        - meta_scope: meta.interface-or-protocol.objc
        - meta_content_scope: meta.scope.interface.objc
        - match: ((@)end)\b
          captures:
            1: storage.type.objc
            2: punctuation.definition.storage.type.objc
          pop: true
        - include: preprocessor-objc-structures
        - include: objc-structure-body
    - match: '((@)(implementation))\s+([[:alpha:]_][[:alnum:]_]*)\s*(?::\s*([[:alpha:]][[:alnum:]]*))?'
      captures:
        1: storage.type.objc
        2: punctuation.definition.storage.type.objc
        4: entity.name.type.objc
        5: entity.other.inherited-class.objc
      push:
        - meta_scope: meta.implementation.objc
        - meta_content_scope: meta.scope.implementation.objc
        - match: ((@)end)\b
          captures:
            1: storage.type.objc
            2: punctuation.definition.storage.type.objc
          pop: true
        - include: preprocessor-objc-structures
        - include: objc-structure-body

  objc-structure-body:
    - include: properties
    - include: protocol_list
    - include: method
    - include: expressions

  method:
    - match: ^(-|\+)\s*
      push:
        - meta_scope: meta.function.objc
        - match: '\{'
          scope: punctuation.section.block.begin.objc
          set:
            - meta_scope: meta.block.objc
            - match: (?=^\s*#\s*(elif|else|endif)\b)
              pop: true
            - match: (?=@end\b)
              pop: true
            - match: '\}'
              scope: punctuation.section.block.end.objc
              pop: true
            - include: statements
        - match: '(?=#|@end|;)'
          pop: true
        - match: '\('
          scope: meta.return-type.objc punctuation.definition.type.objc
          push:
            - meta_scope: meta.return-type.objc
            - match: (\))\s*(\w+\b)
              captures:
                1: punctuation.definition.type.objc
                2: entity.name.function.objc
              pop: true
            - include: protocol_list
            - include: protocol_type_qualifier
            - include: expressions
        - match: \b\w+(?=:)
          scope: entity.name.function.name-of-parameter.objc
        - match: ((:))\s*(\()
          captures:
            1: entity.name.function.name-of-parameter.objc
            2: punctuation.separator.arguments.objc
            3: punctuation.definition.type.objc
          push:
            - meta_scope: meta.argument-type.objc
            - match: (\))\s*(\w+\b)?
              captures:
                1: punctuation.definition.type.objc
                2: variable.parameter.function.objc
              pop: true
            - include: protocol_list
            - include: protocol_type_qualifier
            - include: expressions
        - include: comments
        - match: '(,)\s+(\.\.\.)\s*'
          captures:
            1: punctuation.separator.objc
            2: keyword.operator.variadic.objc
          push:
            - include: scope:source.c#function-call
            - match: '(?=\S)'
              pop: true

  ## Preprocessor for objc-structures

  preprocessor-objc-structures:
    - include: preprocessor-rule-enabled-objc-structures
    - include: preprocessor-rule-disabled-objc-structures

  preprocessor-rule-disabled-objc-structures:
    - match: ^\s*((#if)\s+(0))\b
      captures:
        1: meta.preprocessor.objc
        2: keyword.control.import.objc
        3: constant.numeric.preprocessor.objc
      push:
        - match: ^\s*(#\s*endif)\b
          captures:
            1: meta.preprocessor.objc keyword.control.import.objc
          pop: true
        - match: ^\s*(#\s*else)\b
          captures:
            1: meta.preprocessor.objc keyword.control.import.else.objc
          push:
            - match: (?=^\s*#\s*endif\b)
              pop: true
            - include: negated-block
            - include: objc-structure-body
        - match: ""
          push:
            - meta_scope: comment.block.preprocessor.if-branch.objc
            - match: (?=^\s*#\s*(else|endif)\b)
              pop: true
            - include: scope:source.c#preprocessor-disabled

  preprocessor-rule-enabled-objc-structures:
    - match: ^\s*((#if)\s+(0*1))\b
      captures:
        1: meta.preprocessor.objc
        2: keyword.control.import.objc
        3: constant.numeric.preprocessor.objc
      push:
        - match: ^\s*(#\s*endif)\b
          captures:
            1: meta.preprocessor.objc keyword.control.import.objc
          pop: true
        - match: ^\s*(#\s*else)\b
          captures:
            1: meta.preprocessor.objc keyword.control.import.else.objc
          push:
            - meta_content_scope: comment.block.preprocessor.else-branch.objc
            - match: (?=^\s*#\s*endif\b)
              pop: true
            - include: scope:source.c#preprocessor-disabled
        - match: ""
          push:
            - match: (?=^\s*#\s*(else|endif)\b)
              pop: true
            - include: negated-block
            - include: objc-structure-body

  ################################
  # Directly from C.sublime-syntax
  ################################

  global-modifier:
    - include: comments
    - include: modifiers-parens
    - include: modifiers
    - match: '(?=\S)'
      set: global-type

  global-type:
    - include: comments
    - match: \*
      scope: keyword.operator.objc
    # If a struct/union/enum followed by a name that is not a macro or declspec
    # then this is likely a return type of a function. This is uncommon.
    - match: |-
        (?x:
          ({{before_tag}})
          \s+
          (?=
            (?![[:upper:][:digit:]_]+\b|__declspec)
            {{identifier}}
            (\s+{{identifier}}(?!\s*[{=;])|\s*\*+)
          )
        )
      captures:
        1: storage.type.objc
      set: global-maybe-function
    # The previous match handles return types of struct/enum/etc from a func,
    # there this one exits the context to allow matching an actual struct/union
    - match: '(?=\b({{before_tag}})\b)'
      set: data-structures
    - match: '(?=\b({{control_keywords}})\b)'
      pop: true
    - match: '(?=\s)'
      set: global-maybe-function
    # Allow a macro call
    - match: '({{identifier}})\s*(\()(?=[^\)]+\))'
      captures:
        1: variable.function.objc
        2: meta.group.objc punctuation.section.group.begin.objc
      push:
        - meta_scope: meta.function-call.objc
        - meta_content_scope: meta.group.objc
        - match: '\)'
          scope: meta.group.objc punctuation.section.group.end.objc
          pop: true
        - include: expressions
    - match: (?={{identifier}}\s*\()
      set:
        - include: function-call
        - match: ''
          pop: true
    - include: types
    - match: '{{identifier}}'
    - match: (?=\W)
      pop: true

  global-maybe-function:
    - include: comments
    # Consume pointer info, macros and any type info that was offset by macros
    - match: \*
      scope: keyword.operator.objc
    - include: types
    - include: modifiers-parens
    - include: modifiers
    # All uppercase identifier just before a newline is most likely a macro
    - match: '[[:upper:][:digit:]_]+\s*$'
    # Identifier that is not the function name - likely a macro
    - match: '{{identifier}}(?!\s*(\(|$))(?=\s+)'
    # Real function definition
    - match: '{{identifier}}(?=\s*(\(|$))'
      scope: meta.function.objc entity.name.function.objc
      set: function-definition-params
    - match: '(?=\S)'
      pop: true

  function-definition-params:
    - meta_content_scope: meta.function.objc
    - include: comments
    - match: '(?=\()'
      set:
        - match: \(
          scope: meta.function.parameters.objc meta.group.objc punctuation.section.group.begin.objc
          set:
            - meta_content_scope: meta.function.parameters.objc meta.group.objc
            - match : \)
              scope: punctuation.section.group.end.objc
              set: function-definition-continue
            - match: '\bvoid\b'
              scope: storage.type.objc
            - match: '{{identifier}}(?=\s*(\[|,|\)))'
              scope: variable.parameter.objc
            - include: expressions
            - include: preprocessor-line-continuation
    - match: (?=\S)
      pop: true

  function-definition-continue:
    - meta_content_scope: meta.function.objc
    - include: comments
    - match: '(?=;)'
      pop: true
    - match: \b(const|final|noexcept|override)\b
      scope: storage.modifier.objc
    - match: '(?=\{)'
      set: function-definition-body
    - match: '(?=\S)'
      pop: true

  function-definition-body:
    - meta_content_scope: meta.function.objc
    - match: '\{'
      scope: meta.block.objc punctuation.section.block.begin.objc
      set:
        - meta_content_scope: meta.function.objc meta.block.objc
        - match: '\}'
          scope: meta.function.objc meta.block.objc punctuation.section.block.end.objc
          pop: true
        - match: (?=^\s*#\s*(elif|else|endif)\b)
          pop: true
        - match: '(?=({{before_tag}})([^(;]+$|.*\{))'
          push: data-structures
        - include: statements

  data-structures:
    # Detect variable type definitions using struct/enum/union followed by a tag
    - match: '\b({{before_tag}})(?=\s+{{identifier}}\s+{{identifier}}\s*[=;\[])'
      scope: storage.type.objc
    - match: '\bstruct\b'
      scope: storage.type.objc
      set: data-structures-struct-definition
    - match: '\benum\b'
      scope: storage.type.objc
      set: data-structures-enum-definition
    - match: '\bunion\b'
      scope: storage.type.objc
      set: data-structures-union-definition
    - match: '(?=\S)'
      pop: true

  data-structures-struct-definition:
    - meta_scope: meta.struct.objc
    - include: data-structures-definition-common-begin
    - match: '{{identifier}}(?=\s*;)'
      scope: entity.name.struct.forward-decl.objc
    - match: '{{identifier}}'
      scope: entity.name.struct.objc
    - match: '(?=;)'
      pop: true
    - match: '\{'
      scope: meta.block.objc punctuation.section.block.begin.objc
      set:
        - meta_content_scope: meta.struct.objc meta.block.objc
        - match: '\}'
          scope: meta.struct.objc meta.block.objc punctuation.section.block.end.objc
          pop: true
        - include: data-structures-body

  data-structures-enum-definition:
    - meta_scope: meta.enum.objc
    - include: data-structures-definition-common-begin
    - match: '{{identifier}}(?=\s*;)'
      scope: entity.name.enum.forward-decl.objc
    - match: '{{identifier}}'
      scope: entity.name.enum.objc
    - match: '(?=;)'
      pop: true
    - match: '\{'
      scope: meta.block.objc punctuation.section.block.begin.objc
      set:
        - meta_content_scope: meta.enum.objc meta.block.objc
        # Enums don't support methods so we have a simplified body
        - match: '\}'
          scope: meta.enum.objc meta.block.objc punctuation.section.block.end.objc
          pop: true
        - include: data-structures-body

  data-structures-union-definition:
    - meta_scope: meta.union.objc
    - include: data-structures-definition-common-begin
    - match: '{{identifier}}(?=\s*;)'
      scope: entity.name.union.forward-decl.objc
    - match: '{{identifier}}'
      scope: entity.name.union.objc
    - match: '(?=;)'
      pop: true
    - match: '\{'
      scope: meta.block.objc punctuation.section.block.begin.objc
      set:
        - meta_content_scope: meta.union.objc meta.block.objc
        - match: '\}'
          scope: meta.union.objc meta.block.objc punctuation.section.block.end.objc
          pop: true
        - include: data-structures-body

  data-structures-definition-common-begin:
    - include: comments
    - match: '(?=\b(?:{{before_tag}}|{{control_keywords}})\b)'
      pop: true
    - include: modifiers-parens
    - include: modifiers
    # Handle macros so they aren't matched as the class name
    - match: '\b[[:upper:][:digit:]_]+\b'

  data-structures-definition-common-end:
    - match: '(?=;)'
      pop: true

  data-structures-body:
    - include: preprocessor-data-structures
    - match: '(?={{before_tag}})'
      push: data-structures
    - include: expressions

  block:
    - match: '\{'
      scope: punctuation.section.block.begin.objc
      push:
        - meta_scope: meta.block.objc
        - match: (?=^\s*#\s*(elif|else|endif)\b)
          pop: true
        - match: '\}'
          scope: punctuation.section.block.end.objc
          pop: true
        - include: statements

  parens:
    - match: \(
      scope: punctuation.section.group.begin.objc
      push:
        - meta_scope: meta.group.objc
        - match: \)
          scope: punctuation.section.group.end.objc
          pop: true
        - include: expressions

  brackets:
    - match: \[
      scope: punctuation.section.brackets.begin.objc
      push:
        - meta_scope: meta.brackets.objc
        - match: \]
          scope: punctuation.section.brackets.end.objc
          pop: true
        - include: expressions

  case-default:
    - match: '\b(default|case)\b'
      scope: keyword.control.objc
      push:
        - match: ':'
          scope: punctuation.separator.objc
          pop: true
        - include: expressions

  modifiers-parens:
    - match: \b(__attribute__)\s*(\(\()
      captures:
        1: storage.modifier.objc
        2: meta.group.objc punctuation.section.group.begin.objc
      push :
        - meta_scope: meta.attribute.objc
        - meta_content_scope: meta.group.objc
        - include: parens
        - include: strings
        - match: \)\)
          scope: meta.group.objc punctuation.section.group.end.objc
          pop: true

  keywords-parens:
    - match: '\b(sizeof)\b\s*(\()'
      captures:
        1: keyword.operator.word.objc
        2: meta.group.objc punctuation.section.group.begin.objc
      push:
        - meta_content_scope: meta.group.objc
        - match: '\)'
          scope: meta.group.objc punctuation.section.group.end.objc
          pop: true
        - include: expressions

  typedef:
    - match: \btypedef\b
      scope: storage.type.objc
      push:
        - match: ({{identifier}})?\s*(?=;)
          captures:
            1: entity.name.type.typedef.objc
          pop: true
        - match: \b(struct)\s+({{identifier}})
          captures:
            1: storage.type.objc
        - include: expressions

  function-call:
  - match: (?={{identifier}}\s*\()
    push:
      - meta_content_scope: meta.function-call.objc
      - include: scope:source.c#c99
      - match: '{{identifier}}'
        scope: variable.function.objc
      - match: '\('
        scope: meta.group.objc punctuation.section.group.begin.objc
        set:
          - meta_content_scope: meta.function-call.objc meta.group.objc
          - match : \)
            scope: meta.function-call.objc meta.group.objc punctuation.section.group.end.objc
            pop: true
          - include: expressions

  ## Preprocessor for data-structures

  preprocessor-data-structures:
    - include: preprocessor-rule-enabled-data-structures
    - include: preprocessor-rule-disabled-data-structures

  preprocessor-rule-disabled-data-structures:
    - match: ^\s*((#if)\s+(0))\b
      captures:
        1: meta.preprocessor.objc
        2: keyword.control.import.objc
        3: constant.numeric.preprocessor.objc
      push:
        - match: ^\s*(#\s*endif)\b
          captures:
            1: meta.preprocessor.objc keyword.control.import.objc
          pop: true
        - match: ^\s*(#\s*else)\b
          captures:
            1: meta.preprocessor.objc keyword.control.import.else.objc
          push:
            - match: (?=^\s*#\s*endif\b)
              pop: true
            - include: negated-block
            - include: data-structures-body
        - match: ""
          push:
            - meta_scope: comment.block.preprocessor.if-branch.objc
            - match: (?=^\s*#\s*(else|endif)\b)
              pop: true
            - include: scope:source.c#preprocessor-disabled

  preprocessor-rule-enabled-data-structures:
    - match: ^\s*((#if)\s+(0*1))\b
      captures:
        1: meta.preprocessor.objc
        2: keyword.control.import.objc
        3: constant.numeric.preprocessor.objc
      push:
        - match: ^\s*(#\s*endif)\b
          captures:
            1: meta.preprocessor.objc keyword.control.import.objc
          pop: true
        - match: ^\s*(#\s*else)\b
          captures:
            1: meta.preprocessor.objc keyword.control.import.else.objc
          push:
            - meta_content_scope: comment.block.preprocessor.else-branch.objc
            - match: (?=^\s*#\s*endif\b)
              pop: true
            - include: scope:source.c#preprocessor-disabled
        - match: ""
          push:
            - match: (?=^\s*#\s*(else|endif)\b)
              pop: true
            - include: negated-block
            - include: data-structures-body

  ## Preprocessor for global

  preprocessor-global:
    - include: preprocessor-rule-enabled-global
    - include: preprocessor-rule-disabled-global
    - include: preprocessor-rule-other-global

  preprocessor-statements:
    - include: preprocessor-rule-enabled-statements
    - include: preprocessor-rule-disabled-statements
    - include: preprocessor-rule-other-statements

  preprocessor-expressions:
    - include: scope:source.c#incomplete-inc
    - include: preprocessor-macro-define
    - include: scope:source.c#pragma-mark
    - include: preprocessor-other

  preprocessor-rule-disabled-global:
    - match: ^\s*((#if)\s+(0))\b
      captures:
        1: meta.preprocessor.objc
        2: keyword.control.import.objc
        3: constant.numeric.preprocessor.objc
      push:
        - match: ^\s*(#\s*endif)\b
          captures:
            1: meta.preprocessor.objc keyword.control.import.objc
          pop: true
        - match: ^\s*(#\s*else)\b
          captures:
            1: meta.preprocessor.objc keyword.control.import.else.objc
          push:
            - match: (?=^\s*#\s*endif\b)
              pop: true
            - include: preprocessor-global
            - include: negated-block
            - include: global
        - match: ""
          push:
            - meta_scope: comment.block.preprocessor.if-branch.objc
            - match: (?=^\s*#\s*(else|endif)\b)
              pop: true
            - include: scope:source.c#preprocessor-disabled

  preprocessor-rule-enabled-global:
    - match: ^\s*((#if)\s+(0*1))\b
      captures:
        1: meta.preprocessor.objc
        2: keyword.control.import.objc
        3: constant.numeric.preprocessor.objc
      push:
        - match: ^\s*(#\s*endif)\b
          captures:
            1: meta.preprocessor.objc keyword.control.import.objc
          pop: true
        - match: ^\s*(#\s*else)\b
          captures:
            1: meta.preprocessor.objc keyword.control.import.else.objc
          push:
            - meta_content_scope: comment.block.preprocessor.else-branch.objc
            - match: (?=^\s*#\s*endif\b)
              pop: true
            - include: scope:source.c#preprocessor-disabled
        - match: ""
          push:
            - match: (?=^\s*#\s*(else|endif)\b)
              pop: true
            - include: preprocessor-global
            - include: negated-block
            - include: global

  preprocessor-rule-other-global:
    - match: ^\s*(#\s*(?:if|ifdef|ifndef))\b
      captures:
        1: keyword.control.import.objc
      push:
        - meta_scope: meta.preprocessor.objc
        - include: scope:source.c#preprocessor-line-continuation
        - include: scope:source.c#preprocessor-comments
        - match: \bdefined\b
          scope: keyword.control.objc
        # Enter a new scope where all elif/else branches have their
        # contexts popped by a subsequent elif/else/endif. This ensures that
        # preprocessor branches don't push multiple meta.block scopes on
        # the stack, thus messing up the "global" context's detection of
        # functions.
        - match: $\n
          set: preprocessor-if-branch-global

  # These gymnastics here ensure that we are properly handling scope even
  # when the preprocessor is used to create different scope beginnings, such
  # as a different if/while condition
  preprocessor-if-branch-global:
    - match: ^\s*(#\s*endif)\b
      captures:
        1: meta.preprocessor.objc keyword.control.import.objc
      pop: true
    - match: (?=^\s*#\s*(elif|else)\b)
      push: preprocessor-elif-else-branch-global
    - match: \{
      scope: punctuation.section.block.begin.objc
      set: preprocessor-block-if-branch-global
    - include: preprocessor-global
    - include: negated-block
    - include: global

  preprocessor-block-if-branch-global:
    - meta_scope: meta.block.objc
    - match: ^\s*(#\s*endif)\b
      captures:
        1: meta.preprocessor.objc keyword.control.import.objc
      set: preprocessor-block-finish-global
    - match: (?=^\s*#\s*(elif|else)\b)
      push: preprocessor-elif-else-branch-global
    - match: \}
      scope: punctuation.section.block.end.objc
      set: preprocessor-if-branch-global
    - include: statements

  preprocessor-block-finish-global:
    - meta_scope: meta.block.objc
    - match: ^\s*(#\s*(?:if|ifdef|ifndef))\b
      captures:
        1: meta.preprocessor.objc keyword.control.import.objc
      set: preprocessor-block-finish-if-branch-global
    - match: \}
      scope: punctuation.section.block.end.objc
      pop: true
    - include: statements

  preprocessor-block-finish-if-branch-global:
    - match: ^\s*(#\s*endif)\b
      captures:
        1: meta.preprocessor.objc keyword.control.import.objc
      pop: true
    - match: \}
      scope: punctuation.section.block.end.objc
      set: preprocessor-if-branch-global
    - include: statements

  preprocessor-elif-else-branch-global:
    - match: (?=^\s*#\s*endif\b)
      pop: true
    - include: preprocessor-global
    - include: negated-block
    - include: global

  ## Preprocessor for statements

  preprocessor-rule-disabled-statements:
    - match: ^\s*((#if)\s+(0))\b
      captures:
        1: meta.preprocessor.objc
        2: keyword.control.import.objc
        3: constant.numeric.preprocessor.objc
      push:
        - match: ^\s*(#\s*endif)\b
          captures:
            1: meta.preprocessor.objc keyword.control.import.objc
          pop: true
        - match: ^\s*(#\s*else)\b
          captures:
            1: meta.preprocessor.objc keyword.control.import.else.objc
          push:
            - match: (?=^\s*#\s*endif\b)
              pop: true
            - include: negated-block
            - include: statements
        - match: ""
          push:
            - meta_scope: comment.block.preprocessor.if-branch.objc
            - match: (?=^\s*#\s*(else|endif)\b)
              pop: true
            - include: scope:source.c#preprocessor-disabled

  preprocessor-rule-enabled-statements:
    - match: ^\s*((#if)\s+(0*1))\b
      captures:
        1: meta.preprocessor.objc
        2: keyword.control.import.objc
        3: constant.numeric.preprocessor.objc
      push:
        - match: ^\s*(#\s*endif)\b
          captures:
            1: meta.preprocessor.objc keyword.control.import.objc
          pop: true
        - match: ^\s*(#\s*else)\b
          captures:
            1: meta.preprocessor.objc keyword.control.import.else.objc
          push:
            - meta_content_scope: comment.block.preprocessor.else-branch.objc
            - match: (?=^\s*#\s*endif\b)
              pop: true
            - include: scope:source.c#preprocessor-disabled
        - match: ""
          push:
            - match: (?=^\s*#\s*(else|endif)\b)
              pop: true
            - include: negated-block
            - include: statements

  preprocessor-rule-other-statements:
    - match: ^\s*(#\s*(?:if|ifdef|ifndef))\b
      captures:
        1: keyword.control.import.objc
      push:
        - meta_scope: meta.preprocessor.objc
        - include: scope:source.c#preprocessor-line-continuation
        - include: scope:source.c#preprocessor-comments
        - match: \bdefined\b
          scope: keyword.control.objc
        # Enter a new scope where all elif/else branches have their
        # contexts popped by a subsequent elif/else/endif. This ensures that
        # preprocessor branches don't push multiple meta.block scopes on
        # the stack, thus messing up the "global" context's detection of
        # functions.
        - match: $\n
          set: preprocessor-if-branch-statements

  # These gymnastics here ensure that we are properly handling scope even
  # when the preprocessor is used to create different scope beginnings, such
  # as a different if/while condition
  preprocessor-if-branch-statements:
    - match: ^\s*(#\s*endif)\b
      captures:
        1: meta.preprocessor.objc keyword.control.import.objc
      pop: true
    - match: (?=^\s*#\s*(elif|else)\b)
      push: preprocessor-elif-else-branch-statements
    - match: \{
      scope: punctuation.section.block.begin.objc
      set: preprocessor-block-if-branch-statements
    - match: (?=(?!{{non_func_keywords}}){{identifier}}\s*\()
      set: preprocessor-if-branch-function-call
    - include: negated-block
    - include: statements

  preprocessor-if-branch-function-call:
    - meta_content_scope: meta.function-call.objc
    - include: scope:source.c#c99
    - match: '{{identifier}}'
      scope: variable.function.objc
    - match: '\('
      scope: meta.group.objc punctuation.section.group.begin.objc
      set: preprocessor-if-branch-function-call-arguments

  preprocessor-if-branch-function-call-arguments:
    - meta_content_scope: meta.function-call.objc meta.group.objc
    - match : \)
      scope: meta.function-call.objc meta.group.objc punctuation.section.group.end.objc
      set: preprocessor-if-branch-statements
    - match: ^\s*(#\s*(?:elif|else))\b
      captures:
        1: meta.preprocessor.objc keyword.control.import.objc
      set: preprocessor-if-branch-statements
    - match: ^\s*(#\s*endif)\b
      captures:
        1: meta.preprocessor.objc keyword.control.import.objc
      set: preprocessor-if-branch-function-call-arguments-finish
    - include: expressions

  preprocessor-if-branch-function-call-arguments-finish:
    - meta_content_scope: meta.function-call.objc meta.group.objc
    - match: \)
      scope: meta.function-call.objc meta.group.objc punctuation.section.group.end.objc
      pop: true
    - include: expressions

  preprocessor-block-if-branch-statements:
    - meta_scope: meta.block.objc
    - match: ^\s*(#\s*endif)\b
      captures:
        1: meta.preprocessor.objc keyword.control.import.objc
      set: preprocessor-block-finish-statements
    - match: (?=^\s*#\s*(elif|else)\b)
      push: preprocessor-elif-else-branch-statements
    - match: \}
      scope: punctuation.section.block.end.objc
      set: preprocessor-if-branch-statements
    - include: statements

  preprocessor-block-finish-statements:
    - meta_scope: meta.block.objc
    - match: ^\s*(#\s*(?:if|ifdef|ifndef))\b
      captures:
        1: meta.preprocessor.objc keyword.control.import.objc
      set: preprocessor-block-finish-if-branch-statements
    - match: \}
      scope: punctuation.section.block.end.objc
      pop: true
    - include: statements

  preprocessor-block-finish-if-branch-statements:
    - match: ^\s*(#\s*endif)\b
      captures:
        1: meta.preprocessor.objc keyword.control.import.objc
      pop: true
    - match: \}
      scope: punctuation.section.block.end.objc
      set: preprocessor-if-branch-statements
    - include: statements

  preprocessor-elif-else-branch-statements:
    - match: (?=^\s*#\s*endif\b)
      pop: true
    - include: negated-block
    - include: statements

  ## Preprocessor other

  negated-block:
    - match: '\}'
      scope: punctuation.section.block.end.objc
      push:
        - match: '\{'
          scope: punctuation.section.block.begin.objc
          pop: true
        - match: (?=^\s*#\s*(elif|else|endif)\b)
          pop: true
        - include: statements

  preprocessor-macro-define:
    - match: ^\s*(\#\s*define)\b
      captures:
        1: meta.preprocessor.macro.objc keyword.control.import.define.objc
      push:
        - meta_content_scope: meta.preprocessor.macro.objc
        - include: scope:source.c#preprocessor-line-continuation
        - include: scope:source.c#preprocessor-line-ending
        - include: scope:source.c#preprocessor-comments
        - match: '({{identifier}})(?=\()'
          scope: entity.name.function.preprocessor.objc
          set:
            - match: '\('
              scope: punctuation.section.group.begin.objc
              set: preprocessor-macro-params
        - match: '{{identifier}}'
          scope: entity.name.constant.preprocessor.objc
          set: preprocessor-macro-definition

  preprocessor-macro-params:
    - meta_scope: meta.preprocessor.macro.parameters.objc meta.group.objc
    - match: '{{identifier}}'
      scope: variable.parameter.objc
    - match: \)
      scope: punctuation.section.group.end.objc
      set: preprocessor-macro-definition
    - match: ','
      scope: punctuation.separator.objc
      push:
        - match: '{{identifier}}'
          scope: variable.parameter.objc
          pop: true
        - include: scope:source.c#preprocessor-line-continuation
        - include: scope:source.c#preprocessor-comments
        - match: '\.\.\.'
          scope: keyword.operator.variadic.objc
        - match: '(?=\))'
          pop: true
        - match: (/\*).*(\*/)
          scope: comment.block.objc
          captures:
            1: punctuation.definition.comment.objc
            2: punctuation.definition.comment.objc
        - match: '\S+'
          scope: invalid.illegal.unexpected-character.objc
    - include: scope:source.c#preprocessor-line-continuation
    - include: scope:source.c#preprocessor-comments
    - match: '\.\.\.'
      scope: keyword.operator.variadic.objc
    - match: (/\*).*(\*/)
      scope: comment.block.objc
      captures:
        1: punctuation.definition.comment.objc
        2: punctuation.definition.comment.objc
    - match: $\n
      scope: invalid.illegal.unexpected-end-of-line.objc

  preprocessor-macro-definition:
    - meta_content_scope: meta.preprocessor.macro.objc
    - include: scope:source.c#preprocessor-line-continuation
    - include: scope:source.c#preprocessor-line-ending
    - include: scope:source.c#preprocessor-comments
    # Don't define blocks in define statements
    - match: '\{'
      scope: punctuation.section.block.begin.objc
    - match: '\}'
      scope: punctuation.section.block.end.objc
    - include: expressions

  preprocessor-other:
    - match: ^\s*(#\s*(?:if|ifdef|ifndef|elif|else|line|pragma|undef))\b
      captures:
        1: keyword.control.import.objc
      push:
        - meta_scope: meta.preprocessor.objc
        - include: scope:source.c#preprocessor-line-continuation
        - include: scope:source.c#preprocessor-line-ending
        - include: scope:source.c#preprocessor-comments
        - match: \bdefined\b
          scope: keyword.control.objc
    - match: ^\s*(#\s*(endif)\b)
      captures:
        1: meta.preprocessor.objc
        2: keyword.control.import.objc
    - match: ^\s*(#\s*(?:error|warning))\b
      captures:
        1: keyword.control.import.error.objc
      push:
        - meta_scope: meta.preprocessor.diagnostic.objc
        - include: scope:source.c#preprocessor-line-continuation
        - include: scope:source.c#preprocessor-line-ending
        - include: scope:source.c#preprocessor-comments
        - include: strings
        - match: '\S+'
          scope: string.unquoted.objc
    - match: ^\s*(#\s*(?:include|include_next))\b
      captures:
        1: keyword.control.import.include.objc
      push:
        - meta_scope: meta.preprocessor.include.objc
        - include: preprocessor-other-include-common
    - match: ^\s*(#\s*import)\b
      captures:
        1: keyword.control.import.import.objc
      push:
        - meta_scope: meta.preprocessor.import.objc
        - include: preprocessor-other-include-common

  preprocessor-other-include-common:
    - include: scope:source.c#preprocessor-line-continuation
    - include: scope:source.c#preprocessor-line-ending
    - include: scope:source.c#preprocessor-comments
    - match: '"'
      scope: punctuation.definition.string.begin.objc
      push:
        - meta_scope: string.quoted.double.include.objc
        - match: '"'
<<<<<<< HEAD
          scope: punctuation.definition.string.begin.objc
          push:
            - meta_scope: string.quoted.double.include.objc
            - match: '"'
              scope: punctuation.definition.string.end.objc
              pop: true
        - match: <
          scope: punctuation.definition.string.begin.objc
          push:
            - meta_scope: string.quoted.other.lt-gt.include.objc
            - match: ">"
              scope: punctuation.definition.string.end.objc
              pop: true
    - include: scope:source.c#preprocessor-practical-workarounds
=======
          scope: punctuation.definition.string.end.objc
          pop: true
    - match: <
      scope: punctuation.definition.string.begin.objc
      push:
        - meta_scope: string.quoted.other.lt-gt.include.objc
        - match: ">"
          scope: punctuation.definition.string.end.objc
          pop: true
>>>>>>> ce99657b
<|MERGE_RESOLUTION|>--- conflicted
+++ resolved
@@ -1332,22 +1332,6 @@
       push:
         - meta_scope: string.quoted.double.include.objc
         - match: '"'
-<<<<<<< HEAD
-          scope: punctuation.definition.string.begin.objc
-          push:
-            - meta_scope: string.quoted.double.include.objc
-            - match: '"'
-              scope: punctuation.definition.string.end.objc
-              pop: true
-        - match: <
-          scope: punctuation.definition.string.begin.objc
-          push:
-            - meta_scope: string.quoted.other.lt-gt.include.objc
-            - match: ">"
-              scope: punctuation.definition.string.end.objc
-              pop: true
-    - include: scope:source.c#preprocessor-practical-workarounds
-=======
           scope: punctuation.definition.string.end.objc
           pop: true
     - match: <
@@ -1357,4 +1341,4 @@
         - match: ">"
           scope: punctuation.definition.string.end.objc
           pop: true
->>>>>>> ce99657b
+    - include: scope:source.c#preprocessor-practical-workarounds