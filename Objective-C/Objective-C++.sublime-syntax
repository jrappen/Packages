%YAML 1.2
---
# http://www.sublimetext.com/docs/3/syntax.html
name: Objective-C++
file_extensions:
  - mm
  - M
  - h
scope: source.objc++
variables:
  identifier: '\b[[:alpha:]_][[:alnum:]_]*\b'
  path_lookahead: '(::\s*)?(?:{{identifier}}\s*::\s*)*{{identifier}}'
  macro_identifier: '\b[[:upper:]_][[:upper:][:digit:]_]*\b'
  operator_method_name: '\boperator\s*(?:[-+*/%ˆ&|~!=<>]|[-+*/%^&|=!<>]=|<<=?|>>=?|&&|\|\||\+\+|--|,|->\*?|\(\)|\[\]|""\s*{{identifier}})'
  casts: 'const_cast|dynamic_cast|reinterpret_cast|static_cast'
  operator_keywords: 'and|and_eq|bitand|bitor|compl|not|not_eq|or|or_eq|xor|xor_eq|noexcept'
  control_keywords: 'break|case|catch|continue|default|do|else|for|goto|if|_Pragma|return|switch|throw|try|while'
  memory_operators: 'new|delete'
  basic_types: 'asm|__asm__|auto|bool|_Bool|char|_Complex|double|float|_Imaginary|int|long|short|signed|unsigned|void'
  before_tag: 'struct|union|enum\s+class|enum\s+struct|enum|class'
  declspec: '__declspec\(\s*\w+(?:\([^)]+\))?\s*\)'
  storage_classes: 'static|export|extern|friend|explicit|virtual|register|thread_local'
  type_qualifier: 'const|constexpr|mutable|typename|volatile'
  compiler_directive: 'inline|restrict|__restrict__|__restrict'
  visibility_modifiers: 'private|protected|public'
  other_keywords: 'typedef|decltype|nullptr|{{visibility_modifiers}}|static_assert|sizeof|using|typeid|alignof|alignas|namespace|template'
  modifiers: '{{storage_classes}}|{{type_qualifier}}|{{compiler_directive}}'
  non_angle_brackets: '(?=<<|<=)'
  generic_lookahead: '<(?:\s*(?:{{path_lookahead}}|\d+)(?:{{path_lookahead}}|&(?!&)|\*|,|\.|<.*?>|\s|\d)*)?>'
  data_structures_forward_decl_lookahead: '(\s+{{macro_identifier}})*\s*(:\s*({{path_lookahead}}|{{visibility_modifiers}}|,|\s|<[^;]*>)+)?;'
  non_func_keywords: 'if|for|switch|while|decltype|sizeof|__declspec|__attribute__|typeid|alignof|alignas|static_assert'

contexts:
  main:
    - include: preprocessor-global
    - include: global

  ## Common context layout

  global:
    - include: preprocessor-expressions
    - match: '(?=\btemplate\b)'
      push:
        - include: template
        - match: (?=\S)
          set: global-modifier
    - include: namespace
    - include: keywords-angle-brackets
    - match: '(?={{path_lookahead}}\s*<)'
      push: global-modifier
    - include: objc-structures
    - include: early-expressions
    - match: ^\s*\b(extern)(?=\s+"C(\+\+)?")
      scope: storage.modifier.objc++
      push:
        - include: comments
        - include: strings
        - match: '\{'
          scope: punctuation.section.block.begin.objc++
          set:
            - meta_scope: meta.extern-c.objc++
            - match: '^\s*(#\s*ifdef)\s*__cplusplus\s*'
              scope: meta.preprocessor.objc++
              captures:
                1: keyword.control.import.objc++
              set:
                - match: '\}'
                  scope: punctuation.section.block.end.objc++
                  pop: true
                - include: preprocessor-global
                - include: global
            - match: '\}'
              scope: punctuation.section.block.end.objc++
              pop: true
            - include: preprocessor-global
            - include: global
        - match: (?=\S)
          set: global-modifier
    - match: '^\s*(?=\w+)'
      push: global-modifier
    - include: late-expressions

  statements:
    - include: preprocessor-statements
    - include: preprocessor-expressions
    - include: scope:source.c#label
    - include: expressions

  expressions:
    - include: early-expressions
    - include: late-expressions

  early-expressions:
    - include: early-expressions-before-generic-type
    - include: generic-type
    - include: early-expressions-after-generic-type

  early-expressions-before-generic-type:
    - include: comments
    - include: case-default
    - include: typedef
    - include: keywords-angle-brackets
    - include: keywords-parens
    - include: keywords
    - include: numbers

  early-expressions-after-generic-type:
    - include: members
    - include: operators
    - include: strings
    - include: parens
    - include: block
    - include: variables
    - include: constants
    - match: ','
      scope: punctuation.separator.objc++
    - match: '\)|\}'
      scope: invalid.illegal.stray-bracket-end.objc++
    - include: bracketed-content
    - include: brackets

  expressions-minus-generic-type:
    - include: early-expressions-before-generic-type
    - include: angle-brackets
    - include: early-expressions-after-generic-type
    - include: late-expressions

  expressions-minus-generic-type-function-call:
    - include: early-expressions-before-generic-type
    - include: angle-brackets
    - include: early-expressions-after-generic-type
    - include: late-expressions-before-function-call
    - include: scope:source.c++#identifiers
    - match: ';'
      scope: punctuation.terminator.objc++

  late-expressions:
    - include: late-expressions-before-function-call
    - include: function-call
    - include: scope:source.c++#identifiers
    - match: ';'
      scope: punctuation.terminator.objc++

  late-expressions-before-function-call:
    - include: scope:source.c++#unique-late-expressions
    - include: modifiers-parens
    - include: modifiers
    - include: types

  expressions-minus-function-call:
    - include: early-expressions
    - include: late-expressions-before-function-call
    - include: scope:source.c++#identifiers
    - match: ';'
      scope: punctuation.terminator.objc++

  comments:
    - include: scope:source.c#comments

  operators:
    - include: scope:source.c#operators

  modifiers:
    - include: scope:source.objc#unique-modifiers
    - include: scope:source.c++#unique-modifiers
    - include: scope:source.c#modifiers

  variables:
    - include: scope:source.objc#unique-variables
    - include: scope:source.c++#unique-variables
    - include: scope:source.c#variables

  constants:
    - include: scope:source.objc#unique-constants
    - match: '(?=\bNS\w+\b)'
      push: scope:source.objc#ns-identifiers
    - include: scope:source.c++#unique-constants
    - include: scope:source.c#constants

  keywords:
    - include: scope:source.objc#unique-keywords
    - include: scope:source.c++#unique-keywords
    - include: scope:source.c#keywords

  types:
    - include: scope:source.objc#unique-types
    - match: '(?=\bNS\w+\b)'
      push: scope:source.objc#ns-identifiers
    - include: scope:source.c++#unique-types
    - include: types-parens
    - include: scope:source.c#types

  strings:
    - include: scope:source.objc#unique-strings
    - include: scope:source.c++#unique-strings
    - include: scope:source.c#strings

  numbers:
    - include: scope:source.c++#unique-numbers
    - include: scope:source.c#numbers

  ##########################################
  # Directly from Objective-C.sublime-syntax
  ##########################################

  bracketed-content:
    - match: '(\[)\s*(?={{identifier}}\s+[^\s,])'
      captures:
        1: punctuation.section.scope.begin.objc++
      push:
        - meta_scope: meta.bracketed.objc++
        - match: '\]'
          scope: punctuation.section.scope.end.objc++
          pop: true
        - match: \s*(NSPredicate)\s+(predicateWithFormat(:))
          captures:
            1: support.class.cocoa.objc++
            2: support.function.any-method.objc++
            3: punctuation.separator.arguments.objc++
          push:
            - meta_scope: meta.function-call.predicate.objc++
            - include: scope:source.objc#ns-predicate
            - include: expressions
        - match: '\s+(\w+)(?=\s*\])'
          captures:
            1: support.function.any-method.objc++
        - match: '\s+(\w+(:))'
          captures:
            1: support.function.any-method.objc++
            2: punctuation.separator.arguments.objc++
          push:
            - meta_scope: meta.function-call.objc++
            - match: '(?=\])'
              pop: true
            - match: \b\w+(:)
              scope: support.function.any-method.name-of-parameter.objc++
              captures:
                1: punctuation.separator.arguments.objc++
            - include: expressions
        - include: expressions

  objc-structures:
    - match: '((@)(interface|protocol))(?!.+;)\s+([[:alpha:]_][[:alnum:]_]*)\s*((:)(?:\s*)([[:alpha:]][[:alnum:]]*))?(\s|\n)?'
      captures:
        1: storage.type.objc++
        2: punctuation.definition.storage.type.objc++
        4: entity.name.type.objc++
        6: punctuation.definition.entity.other.inherited-class.objc++
        7: entity.other.inherited-class.objc++
        8: meta.divider.objc++
        9: meta.inherited-class.objc++
      push:
        - meta_scope: meta.interface-or-protocol.objc++
        - meta_content_scope: meta.scope.interface.objc++
        - match: ((@)end)\b
          captures:
            1: storage.type.objc++
            2: punctuation.definition.storage.type.objc++
          pop: true
        - include: preprocessor-objc-structures
        - include: objc-structure-body
    - match: '((@)(implementation))\s+([[:alpha:]_][[:alnum:]_]*)\s*(?::\s*([[:alpha:]][[:alnum:]]*))?'
      captures:
        1: storage.type.objc++
        2: punctuation.definition.storage.type.objc++
        4: entity.name.type.objc++
        5: entity.other.inherited-class.objc++
      push:
        - meta_scope: meta.implementation.objc++
        - meta_content_scope: meta.scope.implementation.objc++
        - match: ((@)end)\b
          captures:
            1: storage.type.objc++
            2: punctuation.definition.storage.type.objc++
          pop: true
        - include: preprocessor-objc-structures
        - include: objc-structure-body

  objc-structure-body:
    - include: scope:source.objc#properties
    - include: scope:source.objc#protocol_list
    - include: method
    - include: expressions

  method:
    - match: ^(-|\+)\s*
      push:
        - meta_scope: meta.function.objc++
        - match: '\{'
          scope: punctuation.section.block.begin.objc++
          set:
            - meta_scope: meta.block.objc++
            - match: (?=^\s*#\s*(elif|else|endif)\b)
              pop: true
            - match: (?=@end\b)
              pop: true
            - match: '\}'
              scope: punctuation.section.block.end.objc++
              pop: true
            - include: statements
        - match: '(?=#|@end|;)'
          pop: true
        - match: '\('
          scope: meta.return-type.objc++ punctuation.definition.type.objc++
          push:
            - meta_scope: meta.return-type.objc++
            - match: (\))\s*(\w+\b)
              captures:
                1: punctuation.definition.type.objc++
                2: entity.name.function.objc++
              pop: true
            - include: scope:source.objc#protocol_list
            - include: scope:source.objc#protocol_type_qualifier
            - include: expressions
        - match: \b\w+(?=:)
          scope: entity.name.function.name-of-parameter.objc++
        - match: ((:))\s*(\()
          captures:
            1: entity.name.function.name-of-parameter.objc++
            2: punctuation.separator.arguments.objc++
            3: punctuation.definition.type.objc++
          push:
            - meta_scope: meta.argument-type.objc++
            - match: (\))\s*(\w+\b)?
              captures:
                1: punctuation.definition.type.objc++
                2: variable.parameter.function.objc++
              pop: true
            - include: scope:source.objc#protocol_list
            - include: scope:source.objc#protocol_type_qualifier
            - include: expressions
        - include: comments
        - match: '(,)\s+(\.\.\.)\s*'
          captures:
            1: punctuation.separator.objc++
            2: keyword.operator.variadic.objc++
          push:
            - include: scope:source.c#function-call
            - match: '(?=\S)'
              pop: true

  ## Preprocessor for objc-structures

  preprocessor-objc-structures:
    - include: preprocessor-rule-enabled-objc-structures
    - include: preprocessor-rule-disabled-objc-structures

  preprocessor-rule-disabled-objc-structures:
    - match: ^\s*((#if)\s+(0))\b
      captures:
        1: meta.preprocessor.objc++
        2: keyword.control.import.objc++
        3: constant.numeric.preprocessor.objc++
      push:
        - match: ^\s*(#\s*endif)\b
          captures:
            1: meta.preprocessor.objc++ keyword.control.import.objc++
          pop: true
        - match: ^\s*(#\s*else)\b
          captures:
            1: meta.preprocessor.objc++ keyword.control.import.else.objc++
          push:
            - match: (?=^\s*#\s*endif\b)
              pop: true
            - include: negated-block
            - include: objc-structure-body
        - match: ""
          push:
            - meta_scope: comment.block.preprocessor.if-branch.objc++
            - match: (?=^\s*#\s*(else|endif)\b)
              pop: true
            - include: scope:source.c#preprocessor-disabled

  preprocessor-rule-enabled-objc-structures:
    - match: ^\s*((#if)\s+(0*1))\b
      captures:
        1: meta.preprocessor.objc++
        2: keyword.control.import.objc++
        3: constant.numeric.preprocessor.objc++
      push:
        - match: ^\s*(#\s*endif)\b
          captures:
            1: meta.preprocessor.objc++ keyword.control.import.objc++
          pop: true
        - match: ^\s*(#\s*else)\b
          captures:
            1: meta.preprocessor.objc++ keyword.control.import.else.objc++
          push:
            - meta_content_scope: comment.block.preprocessor.else-branch.objc++
            - match: (?=^\s*#\s*endif\b)
              pop: true
            - include: scope:source.c#preprocessor-disabled
        - match: ""
          push:
            - match: (?=^\s*#\s*(else|endif)\b)
              pop: true
            - include: negated-block
            - include: objc-structure-body

  ##################################
  # Directly from C++.sublime-syntax
  ##################################

  case-default:
    - match: '\b(default|case)\b'
      scope: keyword.control.objc++
      push:
        - match: (?=[);,])
          pop: true
        - match: ':'
          scope: punctuation.separator.objc++
          pop: true
        - include: expressions

  modifiers-parens:
    - match: '\b(alignas)\b\s*(\()'
      captures:
        1: storage.modifier.objc++
        2: meta.group.objc++ punctuation.section.group.begin.objc++
      push:
        - meta_content_scope: meta.group.objc++
        - match: '\)'
          scope: meta.group.objc++ punctuation.section.group.end.objc++
          pop: true
        - include: expressions
    - match: \b(__attribute__)\s*(\(\()
      captures:
        1: storage.modifier.objc++
        2: meta.group.objc++ punctuation.section.group.begin.objc++
      push :
        - meta_scope: meta.attribute.objc++
        - meta_content_scope: meta.group.objc++
        - include: parens
        - include: strings
        - match: \)\)
          scope: meta.group.objc++ punctuation.section.group.end.objc++
          pop: true
    - match: \b(__declspec)(\()
      captures:
        1: storage.modifier.objc++
        2: meta.group.objc++ punctuation.section.group.begin.objc++
      push:
        - meta_content_scope: meta.group.objc++
        - match: '\)'
          scope: meta.group.objc++ punctuation.section.group.end.objc++
          pop: true
        - match: '\b(align|allocate|code_seg|property|uuid)\b\s*(\()'
          captures:
            1: storage.modifier.objc++
            2: meta.group.objc++ punctuation.section.group.begin.objc++
          push:
            - meta_content_scope: meta.group.objc++
            - match: '\)'
              scope: meta.group.objc++ punctuation.section.group.end.objc++
              pop: true
            - include: numbers
            - include: strings
            - match: \b(get|put)\b
              scope: variable.parameter.objc++
            - match: ','
              scope: punctuation.separator.objc++
            - match: '='
              scope: keyword.operator.assignment.objc++
        - match: '\b(appdomain|deprecated|dllimport|dllexport|jintrinsic|naked|noalias|noinline|noreturn|nothrow|novtable|process|restrict|safebuffers|selectany|thread)\b'
          scope: constant.other.objc++

  types-parens:
    - match: '\b(decltype)\b\s*(\()'
      captures:
        1: storage.type.objc++
        2: meta.group.objc++ punctuation.section.group.begin.objc++
      push:
        - meta_content_scope: meta.group.objc++
        - match: '\)'
          scope: meta.group.objc++ punctuation.section.group.end.objc++
          pop: true
        - include: expressions

  keywords-angle-brackets:
    - match: \b({{casts}})\b\s*
      scope: keyword.operator.word.cast.objc++
      push:
        - match: '>'
          scope: punctuation.section.generic.end.objc++
          pop: true
        - match: '<'
          scope: punctuation.section.generic.begin.objc++
          push:
            - match: '(?=>)'
              pop: true
            - include: expressions-minus-generic-type-function-call

  keywords-parens:
    - match: '\b(alignof|typeid|static_assert|sizeof)\b\s*(\()'
      captures:
        1: keyword.operator.word.objc++
        2: meta.group.objc++ punctuation.section.group.begin.objc++
      push:
        - meta_content_scope: meta.group.objc++
        - match: '\)'
          scope: meta.group.objc++ punctuation.section.group.end.objc++
          pop: true
        - include: expressions

  namespace:
    - match: '\b(using)\s+(namespace)\s+(?={{path_lookahead}})'
      captures:
        1: keyword.control.objc++
        2: keyword.control.objc++
      push:
        - include: scope:source.c++#identifiers
        - match: ''
          pop: true
    - match: '\b(namespace)\s+(?=({{path_lookahead}})?(?!\s*[;,]))'
      scope: meta.namespace.objc++
      captures:
        1: keyword.control.objc++
      push:
        - meta_content_scope: meta.namespace.objc++ entity.name.namespace.objc++
        - include: scope:source.c++#identifiers
        - match: ''
          set:
            - meta_scope: meta.namespace.objc++
            - include: comments
            - match: '='
              scope: keyword.operator.alias.objc++
            - match: '(?=;)'
              pop: true
            - match: '\}'
              scope: meta.block.objc++ punctuation.section.block.end.objc++
              pop: true
            - match: '\{'
              scope: punctuation.section.block.begin.objc++
              push:
                - meta_scope: meta.block.objc++
                - match: '(?=\})'
                  pop: true
                - include: preprocessor-global
                - include: global
            - include: expressions

  template-common:
    # Exit the template scope if we hit some basic invalid characters. This
    # helps when a user is in the middle of typing their template types and
    # prevents re-highlighting the whole file until the next > is found.
    - match: (?=[{};])
      pop: true
    - include: expressions

  template:
    - match: \btemplate\b
      scope: storage.type.template.objc++
      push:
        - meta_scope: meta.template.objc++
        # Explicitly include comments here at the top, in order to NOT match the
        # \S lookahead in the case of comments.
        - include: comments
        - match: <
          scope: punctuation.section.generic.begin.objc++
          set:
            - meta_content_scope: meta.template.objc++
            - match: '>'
              scope: meta.template.objc++ punctuation.section.generic.end.objc++
              pop: true
            - match: \.{3}
              scope: keyword.operator.variadic.objc++
            - match: \b(typename|{{before_tag}})\b
              scope: storage.type.objc++
            - include: template # include template here for nested templates
            - include: template-common
        - match: (?=\S)
          set:
            - meta_content_scope: meta.template.objc++
            - match: \b({{before_tag}})\b
              scope: storage.type.c++
            - include: template-common

  generic-type:
    - match: '(?=(?!template){{path_lookahead}}\s*{{generic_lookahead}}\s*\()'
      push:
        - meta_scope: meta.function-call.objc++
        - match: '(?:(::)\s*)?{{identifier}}\s*(::)\s*'
          scope: variable.function.objc++
          captures:
            1: punctuation.accessor.objc++
            2: punctuation.accessor.objc++
        - match: '(?:(::)\s*)?{{identifier}}'
          scope: variable.function.objc++
          captures:
            1: punctuation.accessor.objc++
        - include: angle-brackets
        - match: '\('
          scope: meta.group.objc++ punctuation.section.group.begin.objc++
          set:
            - meta_scope: meta.function-call.objc++
            - meta_content_scope: meta.group.objc++
            - match: '\)'
              scope: meta.group.objc++ punctuation.section.group.end.objc++
              pop: true
            - include: expressions
    - match: '(?=(?!template){{path_lookahead}}\s*{{generic_lookahead}})'
      push:
        - include: scope:source.c++#identifiers
        - match: '<'
          scope: punctuation.section.generic.begin.objc++
          set:
            - match: '>'
              scope: punctuation.section.generic.end.objc++
              pop: true
            - include: expressions-minus-generic-type-function-call

  angle-brackets:
    - match: '<(?!<)'
      scope: punctuation.section.generic.begin.objc++
      push:
        - match: '>'
          scope: punctuation.section.generic.end.objc++
          pop: true
        - include: expressions-minus-generic-type-function-call

  block:
    - match: '\{'
      scope: punctuation.section.block.begin.objc++
      push:
        - meta_scope: meta.block.objc++
        - match: (?=^\s*#\s*(elif|else|endif)\b)
          pop: true
        - match: '\}'
          scope: punctuation.section.block.end.objc++
          pop: true
        - include: statements

  function-call:
    - match: (?={{path_lookahead}}\s*\()
      push:
        - meta_scope: meta.function-call.objc++
        - include: scope:source.c#c99
        - match: '(?:(::)\s*)?{{identifier}}\s*(::)\s*'
          scope: variable.function.objc++
          captures:
            1: punctuation.accessor.objc++
            2: punctuation.accessor.objc++
        - match: '(?:(::)\s*)?{{identifier}}'
          scope: variable.function.objc++
          captures:
            1: punctuation.accessor.objc++
        - match: '\('
          scope: meta.group.objc++ punctuation.section.group.begin.objc++
          set:
            - meta_scope: meta.function-call.objc++
            - meta_content_scope: meta.group.objc++
            - match: '\)'
              scope: meta.group.objc++ punctuation.section.group.end.objc++
              pop: true
            - include: expressions

  members:
    - match: '(\.|->)(~?{{identifier}})(?=\s*\()'
      scope: meta.method-call.objc++
      captures:
        1: punctuation.accessor.objc++
        2: variable.function.member.objc++
      push:
        - meta_content_scope: meta.method-call.objc++
        - match: '\('
          scope: meta.group.objc++ punctuation.section.group.begin.objc++
          set:
            - meta_content_scope: meta.method-call.objc++ meta.group.objc++
            - match: '\)'
              scope: meta.method-call.objc++ meta.group.objc++ punctuation.section.group.end.objc++
              pop: true
            - include: expressions
    - match: '(\.|->)({{identifier}})(::)?(?!\s*\()'
      captures:
        1: punctuation.accessor.objc++
        2: variable.other.readwrite.member.objc++
        3: punctuation.accessor.objc++
    - match: \.\.(?!\.)
      scope: invalid.illegal.syntax.objc++
    - match: \.(?!\.)
      scope: punctuation.accessor.objc++

  typedef:
    - match: \btypedef\b
      scope: storage.type.objc++
      push:
        - match: ({{identifier}})?\s*(?=;)
          captures:
            1: entity.name.type.typedef.objc++
          pop: true
        - match: \b(struct)\s+({{identifier}})\b
          captures:
            1: storage.type.objc++
        - include: expressions-minus-generic-type

  parens:
    - match: \(
      scope: punctuation.section.group.begin.objc++
      push:
        - meta_scope: meta.group.objc++
        - match: \)
          scope: punctuation.section.group.end.objc++
          pop: true
        - include: expressions

  brackets:
    - match: \[
      scope: punctuation.section.brackets.begin.objc++
      push:
        - meta_scope: meta.brackets.objc++
        - match: \]
          scope: punctuation.section.brackets.end.objc++
          pop: true
        - include: expressions

  function-trailing-return-type:
    - match: '{{non_angle_brackets}}'
      pop: true
    - include: angle-brackets
    - include: types
    - include: modifiers-parens
    - include: modifiers
    - include: scope:source.c++#identifiers
    - match: \*|&
      scope: keyword.operator.objc++
    - include: function-trailing-return-type-parens
    - match: '(?=\S)'
      pop: true

  function-trailing-return-type-parens:
    - match: \(
      scope: meta.group.objc++ punctuation.section.group.begin.objc++
      push:
        - meta_scope: meta.group.objc++
        - match: \)
          scope: punctuation.section.group.end.objc++
          pop: true
        - include: function-trailing-return-type

  ## Detection of function and data structure definitions at the global level

  global-modifier:
    - include: comments
    - include: modifiers-parens
    - include: modifiers
    # Constructors and destructors don't have a type
    - match: '(?={{path_lookahead}}\s*::\s*{{identifier}}\s*(\(|$))'
      set:
        - meta_content_scope: meta.function.objc++ entity.name.function.constructor.objc++
        - include: scope:source.c++#identifiers
        - match: '(?=[^\w\s])'
          set: function-definition-params
    - match: '(?={{path_lookahead}}\s*::\s*~{{identifier}}\s*(\(|$))'
      set:
        - meta_content_scope: meta.function.objc++ entity.name.function.destructor.objc++
        - include: scope:source.c++#identifiers
        - match: '~{{identifier}}'
        - match: '(?=[^\w\s])'
          set: function-definition-params
    # If we see a path ending in :: before a newline, we don't know if it is
    # a constructor or destructor, or a long return type, so we are just going
    # to treat it like a regular function. Most likely it is a constructor,
    # since it doesn't seem most developers would create such a long typename.
    - match: '(?={{path_lookahead}}\s*::\s*$)'
      set:
        - meta_content_scope: meta.function.objc++ entity.name.function.objc++
        - include: scope:source.c++#identifiers
        - match: '~{{identifier}}'
        - match: '(?=[^\w\s])'
          set: function-definition-params
    - match: '(?=\S)'
      set: global-type

  global-type:
    - include: comments
    - match: \*|&
      scope: keyword.operator.objc++
    - match: '(?=\b({{control_keywords}}|{{operator_keywords}}|{{casts}}|{{memory_operators}}|{{other_keywords}}|operator)\b)'
      pop: true
    - match: '(?=\s)'
      set: global-maybe-function
    # If a class/struct/enum followed by a name that is not a macro or declspec
    # then this is likely a return type of a function. This is uncommon.
    - match: |-
        (?x:
          ({{before_tag}})
          \s+
          (?=
            (?![[:upper:][:digit:]_]+\b|__declspec|{{before_tag}})
            {{path_lookahead}}
            (\s+{{identifier}}\s*\(|\s*[*&])
          )
        )
      captures:
        1: storage.type.objc++
      set:
        - include: scope:source.c++#identifiers
        - match: ''
          set: global-maybe-function
    # The previous match handles return types of struct/enum/etc from a func,
    # there this one exits the context to allow matching an actual struct/class
    - match: '(?=\b({{before_tag}})\b)'
      set: data-structures
    - match: '(?=\b({{casts}})\b\s*<)'
      pop: true
    - match: '{{non_angle_brackets}}'
      pop: true
    - include: angle-brackets
    - include: types
    # Allow a macro call
    - match: '({{identifier}})\s*(\()(?=[^\)]+\))'
      captures:
        1: variable.function.objc++
        2: meta.group.objc++ punctuation.section.group.begin.objc++
      push:
        - meta_scope: meta.function-call.objc++
        - meta_content_scope: meta.group.objc++
        - match: '\)'
          scope: meta.group.objc++ punctuation.section.group.end.objc++
          pop: true
        - include: expressions
    - match: '(?={{path_lookahead}}\s*\()'
      set:
        - include: function-call
        - match: ''
          pop: true
    - include: variables
    - include: constants
    - include: scope:source.c++#identifiers
    - match: (?=\W)
      pop: true

  global-maybe-function:
    - include: comments
    # Consume pointer info, macros and any type info that was offset by macros
    - match: \*|&
      scope: keyword.operator.objc++
    - match: '(?=\b({{control_keywords}}|{{operator_keywords}}|{{casts}}|{{memory_operators}}|{{other_keywords}})\b)'
      pop: true
    - match: '\b({{type_qualifier}})\b'
      scope: storage.modifier.objc++
    - match: '{{non_angle_brackets}}'
      pop: true
    - include: angle-brackets
    - include: types
    - include: modifiers-parens
    - include: modifiers
    # All uppercase identifier just before a newline is most likely a macro
    - match: '[[:upper:][:digit:]_]+\s*$'
    # Operator overloading
    - match: '(?=({{path_lookahead}}\s*::\s*)?{{operator_method_name}}\s*(\(|$))'
      set:
        - meta_content_scope: meta.function.objc++ entity.name.function.objc++
        - include: scope:source.c++#identifiers
        - match: '(?=\s*(\(|$))'
          set: function-definition-params
    # Identifier that is not the function name - likely a macro or type
    - match: '(?={{path_lookahead}}([ \t]+|[*&])(?!\s*(<|::|\(|$)))'
      push:
        - include: scope:source.c++#identifiers
        - match: ''
          pop: true
    # Real function definition
    - match: '(?={{path_lookahead}}({{generic_lookahead}}({{path_lookahead}})?)\s*(\(|$))'
      set: [function-definition-params, global-function-identifier-generic]
    - match: '(?={{path_lookahead}}\s*(\(|$))'
      set: [function-definition-params, global-function-identifier]
    - match: '(?={{path_lookahead}}\s*::\s*$)'
      set: [function-definition-params, global-function-identifier]
    - match: '(?=\S)'
      pop: true

  global-function-identifier-generic:
    - include: angle-brackets
    - match: '::'
      scope: punctuation.accessor.objc++
    - match: '(?={{identifier}}<.*>\s*\()'
      push:
        - meta_content_scope: entity.name.function.objc++
        - include: scope:source.c++#identifiers
        - match: '(?=<)'
          pop: true
    - match: '(?={{identifier}}\s*\()'
      push:
        - meta_content_scope: entity.name.function.objc++
        - include: scope:source.c++#identifiers
        - match: ''
          pop: true
    - match: '(?=\()'
      pop: true

  global-function-identifier:
    - meta_content_scope: entity.name.function.objc++
    - include: scope:source.c++#identifiers
    - match: '(?=\S)'
      pop: true

  function-definition-params:
    - meta_content_scope: meta.function.objc++
    - include: comments
    - match: '(?=\()'
      set:
        - match: \(
          scope: meta.function.parameters.objc++ meta.group.objc++ punctuation.section.group.begin.objc++
          set:
            - meta_content_scope: meta.function.parameters.objc++ meta.group.objc++
            - match : \)
              scope: punctuation.section.group.end.objc++
              set: function-definition-continue
            - match: '\bvoid\b'
              scope: storage.type.objc++
            - match: '{{identifier}}(?=\s*(\[|,|\)|=))'
              scope: variable.parameter.objc++
            - match: '='
              scope: keyword.operator.assignment.objc++
              push:
                - match: '(?=,|\))'
                  pop: true
                - include: expressions-minus-generic-type
                - include: scope:source.c#preprocessor-line-continuation
            - include: expressions-minus-generic-type
            - include: scope:source.c#preprocessor-line-continuation
    - match: (?=\S)
      pop: true

  function-definition-continue:
    - meta_content_scope: meta.function.objc++
    - include: comments
    - match: '(?=;)'
      pop: true
    - match: '->'
      scope: punctuation.separator.objc++
      set: function-definition-trailing-return
    - include: scope:source.c++#function-specifiers
    - match: '='
      scope: keyword.operator.assignment.objc++
    - match: '&'
      scope: keyword.operator.objc++
    - match: \b0\b
      scope: constant.numeric.objc++
    - match: \b(default|delete)\b
      scope: storage.modifier.objc++
    - match: '(?=\{)'
      set: function-definition-body
    - match: '(?=\S)'
      pop: true

  function-definition-trailing-return:
    - include: comments
    - match: '(?=;)'
      pop: true
    - match: '(?=\{)'
      set: function-definition-body
    - include: scope:source.c++#function-specifiers
    - include: function-trailing-return-type

  function-definition-body:
    - meta_content_scope: meta.function.objc++ meta.block.objc++
    - match: '\{'
      scope: punctuation.section.block.begin.objc++
      set:
        - meta_content_scope: meta.function.objc++ meta.block.objc++
        - match: '\}'
          scope: meta.function.objc++ meta.block.objc++ punctuation.section.block.end.objc++
          pop: true
        - match: (?=^\s*#\s*(elif|else|endif)\b)
          pop: true
        - match: '(?=({{before_tag}})([^(;]+$|.*\{))'
          push: data-structures
        - include: statements

  ## Data structures including classes, structs, unions and enums

  data-structures:
    - match: '\bclass\b'
      scope: storage.type.objc++
      set: data-structures-class-definition
    # Detect variable type definitions using struct/enum/union followed by a tag
    - match: '\b({{before_tag}})(?=\s+{{path_lookahead}}\s+{{path_lookahead}}\s*[=;\[])'
      scope: storage.type.objc++
    - match: '\bstruct\b'
      scope: storage.type.objc++
      set: data-structures-struct-definition
    - match: '\benum(\s+(class|struct))?\b'
      scope: storage.type.objc++
      set: data-structures-enum-definition
    - match: '\bunion\b'
      scope: storage.type.objc++
      set: data-structures-union-definition
    - match: '(?=\S)'
      pop: true

  preprocessor-workaround-eat-macro-before-identifier:
    # Handle macros so they aren't matched as the class name
    - match: ({{macro_identifier}})(?=\s+~?{{identifier}})
      captures:
        1: meta.assumed-macro.c

  data-structures-class-definition:
    - meta_scope: meta.class.objc++
    - include: data-structures-definition-common-begin
    - match: '{{identifier}}(?={{data_structures_forward_decl_lookahead}})'
      scope: entity.name.class.forward-decl.objc++
      set: data-structures-class-definition-after-identifier
    - match: '{{identifier}}'
      scope: entity.name.class.objc++
      set: data-structures-class-definition-after-identifier
    - match: '(?=[:{])'
      set: data-structures-class-definition-after-identifier
    - match: '(?=;)'
      pop: true

  data-structures-class-definition-after-identifier:
    - meta_content_scope: meta.class.objc++
    - include: data-structures-definition-common-begin
    # No matching of identifiers since they should all be macros at this point
    - include: data-structures-definition-common-end
    - match: '\{'
      scope: meta.block.objc++ punctuation.section.block.begin.objc++
      set:
        - meta_content_scope: meta.class.objc++ meta.block.objc++
        - match: '\}'
          scope: meta.class.objc++ meta.block.objc++ punctuation.section.block.end.objc++
          pop: true
        - include: data-structures-body

  data-structures-struct-definition:
    - meta_scope: meta.struct.objc++
    - include: data-structures-definition-common-begin
    - match: '{{identifier}}(?={{data_structures_forward_decl_lookahead}})'
      scope: entity.name.struct.forward-decl.objc++
      set: data-structures-struct-definition-after-identifier
    - match: '{{identifier}}'
      scope: entity.name.struct.objc++
      set: data-structures-struct-definition-after-identifier
    - match: '(?=[:{])'
      set: data-structures-struct-definition-after-identifier
    - match: '(?=;)'
      pop: true

  data-structures-struct-definition-after-identifier:
    - meta_content_scope: meta.struct.objc++
    - include: data-structures-definition-common-begin
    # No matching of identifiers since they should all be macros at this point
    - include: data-structures-definition-common-end
    - match: '\{'
      scope: meta.block.objc++ punctuation.section.block.begin.objc++
      set:
        - meta_content_scope: meta.struct.objc++ meta.block.objc++
        - match: '\}'
          scope: meta.struct.objc++ meta.block.objc++ punctuation.section.block.end.objc++
          pop: true
        - include: data-structures-body

  data-structures-enum-definition:
    - meta_scope: meta.enum.objc++
    - include: data-structures-definition-common-begin
    - match: '{{identifier}}(?={{data_structures_forward_decl_lookahead}})'
      scope: entity.name.enum.forward-decl.objc++
      set: data-structures-enum-definition-after-identifier
    - match: '{{identifier}}'
      scope: entity.name.enum.objc++
      set: data-structures-enum-definition-after-identifier
    - match: '(?=[:{])'
      set: data-structures-enum-definition-after-identifier
    - match: '(?=;)'
      pop: true

  data-structures-enum-definition-after-identifier:
    - meta_content_scope: meta.enum.objc++
    - include: data-structures-definition-common-begin
    # No matching of identifiers since they should all be macros at this point
    - include: data-structures-definition-common-end
    - match: '\{'
      scope: meta.block.objc++ punctuation.section.block.begin.objc++
      set:
        - meta_content_scope: meta.enum.objc++ meta.block.objc++
        # Enums don't support methods so we have a simplified body
        - match: '\}'
          scope: meta.enum.objc++ meta.block.objc++ punctuation.section.block.end.objc++
          pop: true
        - include: statements

  data-structures-union-definition:
    - meta_scope: meta.union.objc++
    - include: data-structures-definition-common-begin
    - match: '{{identifier}}(?={{data_structures_forward_decl_lookahead}})'
      scope: entity.name.union.forward-decl.objc++
      set: data-structures-union-definition-after-identifier
    - match: '{{identifier}}'
      scope: entity.name.union.objc++
      set: data-structures-union-definition-after-identifier
    - match: '(?=[{])'
      set: data-structures-union-definition-after-identifier
    - match: '(?=;)'
      pop: true

  data-structures-union-definition-after-identifier:
    - meta_content_scope: meta.union.objc++
    - include: data-structures-definition-common-begin
    # No matching of identifiers since they should all be macros at this point
    # Unions don't support base classes
    - include: angle-brackets
    - match: '\{'
      scope: meta.block.objc++ punctuation.section.block.begin.objc++
      set:
        - meta_content_scope: meta.union.objc++ meta.block.objc++
        - match: '\}'
          scope: meta.union.objc++ meta.block.objc++ punctuation.section.block.end.objc++
          pop: true
        - include: data-structures-body
    - match: '(?=;)'
      pop: true

  data-structures-definition-common-begin:
    - include: comments
    - match: '(?=\b(?:{{before_tag}}|{{control_keywords}})\b)'
      pop: true
    - include: preprocessor-other
    - include: modifiers-parens
    - include: modifiers
    - include: scope:source.c++#preprocessor-workaround-eat-macro-before-identifier

  data-structures-definition-common-end:
    - include: angle-brackets
    - match: ':'
      scope: punctuation.separator.objc++
      push:
        - include: comments
        - include: preprocessor-other
        - include: modifiers-parens
        - include: modifiers
        - match: '\b(virtual|{{visibility_modifiers}})\b'
          scope: storage.modifier.objc++
        - match: (?={{path_lookahead}})
          push:
            - meta_scope: entity.other.inherited-class.objc++
            - include: scope:source.c++#identifiers
            - match: ''
              pop: true
        - include: angle-brackets
        - match: ','
          scope: punctuation.separator.objc++
        - match: (?=\{|;)
          pop: true
    - match: '(?=;)'
      pop: true

  data-structures-body:
    - include: preprocessor-data-structures
    - match: '(?=\btemplate\b)'
      push:
        - include: template
        - match: (?=\S)
          set: data-structures-modifier
    - include: typedef
    - match: \b({{visibility_modifiers}})\s*(:)(?!:)
      captures:
        1: storage.modifier.objc++
        2: punctuation.section.class.objc++
    - match: '^\s*(?=(?:~?\w+|::))'
      push: data-structures-modifier
    - include: preprocessor-expressions
    - include: expressions-minus-generic-type

  data-structures-modifier:
    - match: '\bfriend\b'
      scope: storage.modifier.objc++
      push:
        - match: (?=;)
          pop: true
        - match: '\{'
          scope: punctuation.section.block.begin.objc++
          set:
            - meta_scope: meta.block.objc++
            - match: '\}'
              scope: punctuation.section.block.end.objc++
              pop: true
            - include: statements
        - match: '\b({{before_tag}})\b'
          scope: storage.type.objc++
        - include: expressions-minus-function-call
    - include: comments
    - include: modifiers-parens
    - include: modifiers
    - match: '\bstatic_assert(?=\s*\()'
      scope: meta.static-assert.objc++ keyword.operator.word.objc++
      push:
        - match: '\('
          scope: meta.group.objc++ punctuation.section.group.begin.objc++
          set:
            - meta_content_scope: meta.function-call.objc++ meta.group.objc++
            - match: '\)'
              scope: meta.function-call.objc++ meta.group.objc++ punctuation.section.group.end.objc++
              pop: true
            - include: expressions
    # Destructor
    - match: '(?:{{identifier}}\s*(::)\s*)?~{{identifier}}(?=\s*(\(|$))'
      scope: meta.method.destructor.objc++ entity.name.function.destructor.objc++
      captures:
        1: punctuation.accessor.objc++
      set: method-definition-params
    # It's a macro, not a constructor if there is no type in the first param
    - match: '({{identifier}})\s*(\()(?=\s*(?!void){{identifier}}\s*[),])'
      captures:
        1: variable.function.objc++
        2: meta.group.objc++ punctuation.section.group.begin.objc++
      push:
        - meta_scope: meta.function-call.objc++
        - meta_content_scope: meta.group.objc++
        - match: '\)'
          scope: meta.group.objc++ punctuation.section.group.end.objc++
          pop: true
        - include: expressions
    # Constructor
    - include: scope:source.c++#preprocessor-workaround-eat-macro-before-identifier
    - match: '((?!{{before_tag}}|template){{identifier}})(?=\s*\()'
      scope: meta.method.constructor.objc++ entity.name.function.constructor.objc++
      set: method-definition-params
    # Long form constructor
    - match: '({{identifier}}\s*(::)\s*{{identifier}})(?=\s*\()'
      captures:
        1: meta.method.constructor.objc++ entity.name.function.constructor.objc++
        2: punctuation.accessor.objc++
      push: method-definition-params
    - match: '(?=\S)'
      set: data-structures-type

  data-structures-type:
    - include: comments
    - match: \*|&
      scope: keyword.operator.objc++
      # Cast methods
    - match: '(operator)\s+({{identifier}})(?=\s*(\(|$))'
      captures:
        1: keyword.control.objc++
        2: meta.method.objc++ entity.name.function.objc++
      set: method-definition-params
    - match: '(?=\b({{control_keywords}}|{{operator_keywords}}|{{casts}}|{{memory_operators}}|{{other_keywords}}|operator)\b)'
      pop: true
    - match: '(?=\s)'
      set: data-structures-maybe-method
    # If a class/struct/enum followed by a name that is not a macro or declspec
    # then this is likely a return type of a function. This is uncommon.
    - match: |-
        (?x:
          ({{before_tag}})
          \s+
          (?=
            (?![[:upper:][:digit:]_]+\b|__declspec|{{before_tag}})
            {{path_lookahead}}
            (\s+{{identifier}}\s*\(|\s*[*&])
          )
        )
      captures:
        1: storage.type.objc++
      set:
        - include: scope:source.c++#identifiers
        - match: ''
          set: data-structures-maybe-method
    # The previous match handles return types of struct/enum/etc from a func,
    # there this one exits the context to allow matching an actual struct/class
    - match: '(?=\b({{before_tag}})\b)'
      set: data-structures
    - match: '(?=\b({{casts}})\b\s*<)'
      pop: true
    - match: '{{non_angle_brackets}}'
      pop: true
    - include: angle-brackets
    - include: types
    - include: variables
    - include: constants
    - include: scope:source.c++#identifiers
    - match: (?=[&*])
      set: data-structures-maybe-method
    - match: (?=\W)
      pop: true

  data-structures-maybe-method:
    - include: comments
    # Consume pointer info, macros and any type info that was offset by macros
    - match: \*|&
      scope: keyword.operator.objc++
    - match: '(?=\b({{control_keywords}}|{{operator_keywords}}|{{casts}}|{{memory_operators}}|{{other_keywords}})\b)'
      pop: true
    - match: '\b({{type_qualifier}})\b'
      scope: storage.modifier.objc++
    - match: '{{non_angle_brackets}}'
      pop: true
    - include: angle-brackets
    - include: types
    - include: modifiers-parens
    - include: modifiers
    # Operator overloading
    - match: '{{operator_method_name}}(?=\s*(\(|$))'
      scope: meta.method.objc++ entity.name.function.objc++
      set: method-definition-params
    # Identifier that is not the function name - likely a macro or type
    - match: '(?={{path_lookahead}}([ \t]+|[*&])(?!\s*(<|::|\()))'
      push:
        - include: scope:source.c++#identifiers
        - match: ''
          pop: true
    # Real function definition
    - match: '(?={{path_lookahead}}({{generic_lookahead}})\s*(\())'
      set: [method-definition-params, data-structures-function-identifier-generic]
    - match: '(?={{path_lookahead}}\s*(\())'
      set: [method-definition-params, data-structures-function-identifier]
    - match: '(?={{path_lookahead}}\s*::\s*$)'
      set: [method-definition-params, data-structures-function-identifier]
    - match: '(?=\S)'
      pop: true

  data-structures-function-identifier-generic:
    - include: angle-brackets
    - match: '(?={{identifier}})'
      push:
        - meta_content_scope: entity.name.function.objc++
        - include: scope:source.c++#identifiers
        - match: '(?=<)'
          pop: true
    - match: '(?=\()'
      pop: true

  data-structures-function-identifier:
    - meta_content_scope: entity.name.function.objc++
    - include: scope:source.c++#identifiers
    - match: '(?=\S)'
      pop: true

  method-definition-params:
    - meta_content_scope: meta.method.objc++
    - include: comments
    - match: '(?=\()'
      set:
        - match: \(
          scope: meta.method.parameters.objc++ meta.group.objc++ punctuation.section.group.begin.objc++
          set:
            - meta_content_scope: meta.method.parameters.objc++ meta.group.objc++
            - match : \)
              scope: punctuation.section.group.end.objc++
              set: method-definition-continue
            - match: '\bvoid\b'
              scope: storage.type.objc++
            - match: '{{identifier}}(?=\s*(\[|,|\)|=))'
              scope: variable.parameter.objc++
            - match: '='
              scope: keyword.operator.assignment.objc++
              push:
                - match: '(?=,|\))'
                  pop: true
                - include: expressions-minus-generic-type
            - include: expressions-minus-generic-type
    - match: '(?=\S)'
      pop: true

  method-definition-continue:
    - meta_content_scope: meta.method.objc++
    - include: comments
    - match: '(?=;)'
      pop: true
    - match: '->'
      scope: punctuation.separator.objc++
      set: method-definition-trailing-return
    - include: scope:source.c++#function-specifiers
    - match: '='
      scope: keyword.operator.assignment.objc++
    - match: '&'
      scope: keyword.operator.objc++
    - match: \b0\b
      scope: constant.numeric.objc++
    - match: \b(default|delete)\b
      scope: storage.modifier.objc++
    - match: '(?=:)'
      set:
        - match: ':'
          scope: punctuation.separator.initializer-list.objc++
          set:
            - meta_scope: meta.method.constructor.initializer-list.objc++
            - match: '{{identifier}}'
              scope: variable.other.readwrite.member.objc++
              push:
                - match: \(
                  scope: meta.group.objc++ punctuation.section.group.begin.objc++
                  set:
                    - meta_content_scope: meta.group.objc++
                    - match: \)
                      scope: meta.group.objc++ punctuation.section.group.end.objc++
                      pop: true
                    - include: expressions
                - match: \{
                  scope: meta.group.objc++ punctuation.section.group.begin.objc++
                  set:
                    - meta_content_scope: meta.group.objc++
                    - match: \}
                      scope: meta.group.objc++ punctuation.section.group.end.objc++
                      pop: true
                    - include: expressions
                - include: comments
            - match: (?=\{|;)
              set: method-definition-continue
            - include: expressions
    - match: '(?=\{)'
      set: method-definition-body
    - match: '(?=\S)'
      pop: true

  method-definition-trailing-return:
    - include: comments
    - match: '(?=;)'
      pop: true
    - match: '(?=\{)'
      set: method-definition-body
    - include: scope:source.c++#function-specifiers
    - include: function-trailing-return-type

  method-definition-body:
    - meta_content_scope: meta.method.objc++ meta.block.objc++
    - match: '\{'
      scope: punctuation.section.block.begin.objc++
      set:
        - meta_content_scope: meta.method.objc++ meta.block.objc++
        - match: '\}'
          scope: meta.method.objc++ meta.block.objc++ punctuation.section.block.end.objc++
          pop: true
        - match: (?=^\s*#\s*(elif|else|endif)\b)
          pop: true
        - match: '(?=({{before_tag}})([^(;]+$|.*\{))'
          push: data-structures
        - include: statements

  ## Preprocessor for data-structures

  preprocessor-data-structures:
    - include: preprocessor-rule-enabled-data-structures
    - include: preprocessor-rule-disabled-data-structures
    - include: scope:source.c#preprocessor-practical-workarounds

  preprocessor-rule-disabled-data-structures:
    - match: ^\s*((#if)\s+(0))\b
      captures:
        1: meta.preprocessor.objc++
        2: keyword.control.import.objc++
        3: constant.numeric.preprocessor.objc++
      push:
        - match: ^\s*(#\s*endif)\b
          captures:
            1: meta.preprocessor.objc++ keyword.control.import.objc++
          pop: true
        - match: ^\s*(#\s*else)\b
          captures:
            1: meta.preprocessor.objc++ keyword.control.import.else.objc++
          push:
            - match: (?=^\s*#\s*endif\b)
              pop: true
            - include: negated-block
            - include: data-structures-body
        - match: ""
          push:
            - meta_scope: comment.block.preprocessor.if-branch.objc++
            - match: (?=^\s*#\s*(else|endif)\b)
              pop: true
            - include: scope:source.c#preprocessor-disabled

  preprocessor-rule-enabled-data-structures:
    - match: ^\s*((#if)\s+(0*1))\b
      captures:
        1: meta.preprocessor.objc++
        2: keyword.control.import.objc++
        3: constant.numeric.preprocessor.objc++
      push:
        - match: ^\s*(#\s*endif)\b
          captures:
            1: meta.preprocessor.objc++ keyword.control.import.objc++
          pop: true
        - match: ^\s*(#\s*else)\b
          captures:
            1: meta.preprocessor.objc++ keyword.control.import.else.objc++
          push:
            - meta_content_scope: comment.block.preprocessor.else-branch.objc++
            - match: (?=^\s*#\s*endif\b)
              pop: true
            - include: scope:source.c#preprocessor-disabled
        - match: ""
          push:
            - match: (?=^\s*#\s*(else|endif)\b)
              pop: true
            - include: negated-block
            - include: data-structures-body

  ## Preprocessor for global

  preprocessor-global:
    - include: preprocessor-rule-enabled-global
    - include: preprocessor-rule-disabled-global
    - include: preprocessor-rule-other-global

  preprocessor-statements:
    - include: preprocessor-rule-enabled-statements
    - include: preprocessor-rule-disabled-statements
    - include: preprocessor-rule-other-statements

  preprocessor-expressions:
    - include: scope:source.c#incomplete-inc
    - include: preprocessor-macro-define
    - include: scope:source.c#pragma-mark
    - include: preprocessor-other

  preprocessor-rule-disabled-global:
    - match: ^\s*((#if)\s+(0))\b
      captures:
        1: meta.preprocessor.objc++
        2: keyword.control.import.objc++
        3: constant.numeric.preprocessor.objc++
      push:
        - match: ^\s*(#\s*endif)\b
          captures:
            1: meta.preprocessor.objc++ keyword.control.import.objc++
          pop: true
        - match: ^\s*(#\s*else)\b
          captures:
            1: meta.preprocessor.objc++ keyword.control.import.else.objc++
          push:
            - match: (?=^\s*#\s*endif\b)
              pop: true
            - include: preprocessor-global
            - include: negated-block
            - include: global
        - match: ""
          push:
            - meta_scope: comment.block.preprocessor.if-branch.objc++
            - match: (?=^\s*#\s*(else|endif)\b)
              pop: true
            - include: scope:source.c#preprocessor-disabled

  preprocessor-rule-enabled-global:
    - match: ^\s*((#if)\s+(0*1))\b
      captures:
        1: meta.preprocessor.objc++
        2: keyword.control.import.objc++
        3: constant.numeric.preprocessor.objc++
      push:
        - match: ^\s*(#\s*endif)\b
          captures:
            1: meta.preprocessor.objc++ keyword.control.import.objc++
          pop: true
        - match: ^\s*(#\s*else)\b
          captures:
            1: meta.preprocessor.objc++ keyword.control.import.else.objc++
          push:
            - meta_content_scope: comment.block.preprocessor.else-branch.objc++
            - match: (?=^\s*#\s*endif\b)
              pop: true
            - include: scope:source.c#preprocessor-disabled
        - match: ""
          push:
            - match: (?=^\s*#\s*(else|endif)\b)
              pop: true
            - include: preprocessor-global
            - include: negated-block
            - include: global

  preprocessor-rule-other-global:
    - match: ^\s*(#\s*(?:if|ifdef|ifndef))\b
      captures:
        1: keyword.control.import.objc++
      push:
        - meta_scope: meta.preprocessor.objc++
        - include: scope:source.c#preprocessor-line-continuation
        - include: scope:source.c#preprocessor-comments
        - match: \bdefined\b
          scope: keyword.control.objc++
        # Enter a new scope where all elif/else branches have their
        # contexts popped by a subsequent elif/else/endif. This ensures that
        # preprocessor branches don't push multiple meta.block scopes on
        # the stack, thus messing up the "global" context's detection of
        # functions.
        - match: $\n
          set: preprocessor-if-branch-global

  # These gymnastics here ensure that we are properly handling scope even
  # when the preprocessor is used to create different scope beginnings, such
  # as a different if/while condition
  preprocessor-if-branch-global:
    - match: ^\s*(#\s*endif)\b
      captures:
        1: meta.preprocessor.objc++ keyword.control.import.objc++
      pop: true
    - match: (?=^\s*#\s*(elif|else)\b)
      push: preprocessor-elif-else-branch-global
    - match: \{
      scope: punctuation.section.block.begin.objc++
      set: preprocessor-block-if-branch-global
    - include: preprocessor-global
    - include: negated-block
    - include: global

  preprocessor-block-if-branch-global:
    - meta_scope: meta.block.objc++
    - match: ^\s*(#\s*endif)\b
      captures:
        1: meta.preprocessor.objc++ keyword.control.import.objc++
      set: preprocessor-block-finish-global
    - match: (?=^\s*#\s*(elif|else)\b)
      push: preprocessor-elif-else-branch-global
    - match: \}
      scope: punctuation.section.block.end.objc++
      set: preprocessor-if-branch-global
    - include: statements

  preprocessor-block-finish-global:
    - meta_scope: meta.block.objc++
    - match: ^\s*(#\s*(?:if|ifdef|ifndef))\b
      captures:
        1: meta.preprocessor.objc++ keyword.control.import.objc++
      set: preprocessor-block-finish-if-branch-global
    - match: \}
      scope: punctuation.section.block.end.objc++
      pop: true
    - include: statements

  preprocessor-block-finish-if-branch-global:
    - match: ^\s*(#\s*endif)\b
      captures:
        1: keyword.control.import.objc++
      pop: true
    - match: \}
      scope: punctuation.section.block.end.objc++
      set: preprocessor-if-branch-global
    - include: statements

  preprocessor-elif-else-branch-global:
    - match: (?=^\s*#\s*(endif)\b)
      pop: true
    - include: preprocessor-global
    - include: negated-block
    - include: global

  ## Preprocessor for statements

  preprocessor-rule-disabled-statements:
    - match: ^\s*((#if)\s+(0))\b
      captures:
        1: meta.preprocessor.objc++
        2: keyword.control.import.objc++
        3: constant.numeric.preprocessor.objc++
      push:
        - match: ^\s*(#\s*endif)\b
          captures:
            1: meta.preprocessor.objc++ keyword.control.import.objc++
          pop: true
        - match: ^\s*(#\s*else)\b
          captures:
            1: meta.preprocessor.objc++ keyword.control.import.else.objc++
          push:
            - match: (?=^\s*#\s*endif\b)
              pop: true
            - include: negated-block
            - include: statements
        - match: ""
          push:
            - meta_scope: comment.block.preprocessor.if-branch.objc++
            - match: (?=^\s*#\s*(else|endif)\b)
              pop: true
            - include: scope:source.c#preprocessor-disabled

  preprocessor-rule-enabled-statements:
    - match: ^\s*((#if)\s+(0*1))\b
      captures:
        1: meta.preprocessor.objc++
        2: keyword.control.import.objc++
        3: constant.numeric.preprocessor.objc++
      push:
        - match: ^\s*(#\s*endif)\b
          captures:
            1: meta.preprocessor.objc++ keyword.control.import.objc++
          pop: true
        - match: ^\s*(#\s*else)\b
          captures:
            1: meta.preprocessor.objc++ keyword.control.import.else.objc++
          push:
            - meta_content_scope: comment.block.preprocessor.else-branch.objc++
            - match: (?=^\s*#\s*endif\b)
              pop: true
            - include: scope:source.c#preprocessor-disabled
        - match: ""
          push:
            - match: (?=^\s*#\s*(else|endif)\b)
              pop: true
            - include: negated-block
            - include: statements

  preprocessor-rule-other-statements:
    - match: ^\s*(#\s*(?:if|ifdef|ifndef))\b
      captures:
        1: keyword.control.import.objc++
      push:
        - meta_scope: meta.preprocessor.objc++
        - include: scope:source.c#preprocessor-line-continuation
        - include: scope:source.c#preprocessor-comments
        - match: \bdefined\b
          scope: keyword.control.objc++
        # Enter a new scope where all elif/else branches have their
        # contexts popped by a subsequent elif/else/endif. This ensures that
        # preprocessor branches don't push multiple meta.block scopes on
        # the stack, thus messing up the "global" context's detection of
        # functions.
        - match: $\n
          set: preprocessor-if-branch-statements

  # These gymnastics here ensure that we are properly handling scope even
  # when the preprocessor is used to create different scope beginnings, such
  # as a different if/while condition
  preprocessor-if-branch-statements:
    - match: ^\s*(#\s*endif)\b
      captures:
        1: meta.preprocessor.objc++ keyword.control.import.objc++
      pop: true
    - match: (?=^\s*#\s*(elif|else)\b)
      push: preprocessor-elif-else-branch-statements
    - match: \{
      scope: punctuation.section.block.begin.objc++
      set: preprocessor-block-if-branch-statements
    - match: (?=(?!{{non_func_keywords}}){{path_lookahead}}\s*\()
      set: preprocessor-if-branch-function-call
    - include: negated-block
    - include: statements

  preprocessor-if-branch-function-call:
    - meta_content_scope: meta.function-call.objc++
    - include: scope:source.c#c99
    - match: '(?:(::)\s*)?{{identifier}}\s*(::)\s*'
      scope: variable.function.objc++
      captures:
        1: punctuation.accessor.objc++
        2: punctuation.accessor.objc++
    - match: '(?:(::)\s*)?{{identifier}}'
      scope: variable.function.objc++
      captures:
        1: punctuation.accessor.objc++
    - match: '\('
      scope: meta.group.objc++ punctuation.section.group.begin.objc++
      set: preprocessor-if-branch-function-call-arguments

  preprocessor-if-branch-function-call-arguments:
    - meta_content_scope: meta.function-call.objc++ meta.group.objc++
    - match : \)
      scope: meta.function-call.objc++ meta.group.objc++ punctuation.section.group.end.objc++
      set: preprocessor-if-branch-statements
    - match: ^\s*(#\s*(?:elif|else))\b
      captures:
        1: meta.preprocessor.objc++ keyword.control.import.objc++
      set: preprocessor-if-branch-statements
    - match: ^\s*(#\s*endif)\b
      captures:
        1: meta.preprocessor.objc++ keyword.control.import.objc++
      set: preprocessor-if-branch-function-call-arguments-finish
    - include: expressions

  preprocessor-if-branch-function-call-arguments-finish:
    - meta_content_scope: meta.function-call.objc++ meta.group.objc++
    - match: \)
      scope: meta.function-call.objc++ meta.group.objc++ punctuation.section.group.end.objc++
      pop: true
    - include: expressions

  preprocessor-block-if-branch-statements:
    - meta_scope: meta.block.objc++
    - match: ^\s*(#\s*endif)\b
      captures:
        1: meta.preprocessor.objc++ keyword.control.import.objc++
      set: preprocessor-block-finish-statements
    - match: (?=^\s*#\s*(elif|else)\b)
      push: preprocessor-elif-else-branch-statements
    - match: \}
      scope: punctuation.section.block.end.objc++
      set: preprocessor-if-branch-statements
    - include: statements

  preprocessor-block-finish-statements:
    - meta_scope: meta.block.objc++
    - match: ^\s*(#\s*(?:if|ifdef|ifndef))\b
      captures:
        1: meta.preprocessor.objc++ keyword.control.import.objc++
      set: preprocessor-block-finish-if-branch-statements
    - match: \}
      scope: punctuation.section.block.end.objc++
      pop: true
    - include: statements

  preprocessor-block-finish-if-branch-statements:
    - match: ^\s*(#\s*endif)\b
      captures:
        1: keyword.control.import.objc++
      pop: true
    - match: \}
      scope: meta.block.objc++ punctuation.section.block.end.objc++
      set: preprocessor-if-branch-statements
    - include: statements

  preprocessor-elif-else-branch-statements:
    - match: (?=^\s*#\s*endif\b)
      pop: true
    - include: negated-block
    - include: statements

  ## Preprocessor other

  negated-block:
    - match: '\}'
      scope: punctuation.section.block.end.objc++
      push:
        - match: '\{'
          scope: punctuation.section.block.begin.objc++
          pop: true
        - match: (?=^\s*#\s*(elif|else|endif)\b)
          pop: true
        - include: statements

  preprocessor-macro-define:
    - match: ^\s*(\#\s*define)\b
      captures:
        1: meta.preprocessor.macro.objc++ keyword.control.import.define.objc++
      push:
        - meta_content_scope: meta.preprocessor.macro.objc++
        - include: scope:source.c#preprocessor-line-continuation
        - include: scope:source.c#preprocessor-line-ending
        - include: scope:source.c#preprocessor-comments
        - match: '({{identifier}})(?=\()'
          scope: entity.name.function.preprocessor.objc++
          set:
            - match: '\('
              scope: punctuation.section.group.begin.objc++
              set: preprocessor-macro-params
        - match: '{{identifier}}'
          scope: entity.name.constant.preprocessor.objc++
          set: preprocessor-macro-definition

  preprocessor-macro-params:
    - meta_scope: meta.preprocessor.macro.parameters.objc++ meta.group.objc++
    - match: '{{identifier}}'
      scope: variable.parameter.objc++
    - match: \)
      scope: punctuation.section.group.end.objc++
      set: preprocessor-macro-definition
    - match: ','
      scope: punctuation.separator.objc++
      push:
        - match: '{{identifier}}'
          scope: variable.parameter.objc++
          pop: true
        - include: scope:source.c#preprocessor-line-continuation
        - include: scope:source.c#preprocessor-comments
        - match: '\.\.\.'
          scope: keyword.operator.variadic.objc++
        - match: '(?=\))'
          pop: true
        - match: (/\*).*(\*/)
          scope: comment.block.objc++
          captures:
            1: punctuation.definition.comment.objc++
            2: punctuation.definition.comment.objc++
        - match: '\S+'
          scope: invalid.illegal.unexpected-character.objc++
    - include: scope:source.c#preprocessor-line-continuation
    - include: scope:source.c#preprocessor-comments
    - match: '\.\.\.'
      scope: keyword.operator.variadic.objc++
    - match: (/\*).*(\*/)
      scope: comment.block.objc++
      captures:
        1: punctuation.definition.comment.objc++
        2: punctuation.definition.comment.objc++
    - match: $\n
      scope: invalid.illegal.unexpected-end-of-line.objc++

  preprocessor-macro-definition:
    - meta_content_scope: meta.preprocessor.macro.objc++
    - include: scope:source.c#preprocessor-line-continuation
    - include: scope:source.c#preprocessor-line-ending
    - include: scope:source.c#preprocessor-comments
    # Don't define blocks in define statements
    - match: '\{'
      scope: punctuation.section.block.begin.objc++
    - match: '\}'
      scope: punctuation.section.block.end.objc++
    - include: expressions

  preprocessor-other:
    - match: ^\s*(#\s*(?:if|ifdef|ifndef|elif|else|line|pragma|undef))\b
      captures:
        1: keyword.control.import.objc++
      push:
        - meta_scope: meta.preprocessor.objc++
        - include: scope:source.c#preprocessor-line-continuation
        - include: scope:source.c#preprocessor-line-ending
        - include: scope:source.c#preprocessor-comments
        - match: \bdefined\b
          scope: keyword.control.objc++
    - match: ^\s*(#\s*endif)\b
      captures:
        1: meta.preprocessor.objc++ keyword.control.import.objc++
    - match: ^\s*(#\s*(?:error|warning))\b
      captures:
        1: keyword.control.import.error.objc++
      push:
        - meta_scope: meta.preprocessor.diagnostic.objc++
        - include: scope:source.c#preprocessor-line-continuation
        - include: scope:source.c#preprocessor-line-ending
        - include: scope:source.c#preprocessor-comments
        - include: strings
        - match: '\S+'
          scope: string.unquoted.objc++
    - match: ^\s*(#\s*(?:include|include_next))\b
      captures:
        1: keyword.control.import.include.objc++
      push:
        - meta_scope: meta.preprocessor.include.objc++
        - include: preprocessor-other-include-common
    - match: ^\s*(#\s*import)\b
      captures:
        1: keyword.control.import.import.objc++
      push:
        - meta_scope: meta.preprocessor.import.objc++
        - include: preprocessor-other-include-common

  preprocessor-other-include-common:
    - include: scope:source.c#preprocessor-line-continuation
    - include: scope:source.c#preprocessor-line-ending
    - include: scope:source.c#preprocessor-comments
    - match: '"'
      scope: punctuation.definition.string.begin.objc++
      push:
        - meta_scope: string.quoted.double.include.objc++
        - match: '"'
<<<<<<< HEAD
          scope: punctuation.definition.string.begin.objc++
          push:
            - meta_scope: string.quoted.double.include.objc++
            - match: '"'
              scope: punctuation.definition.string.end.objc++
              pop: true
        - match: <
          scope: punctuation.definition.string.begin.objc++
          push:
            - meta_scope: string.quoted.other.lt-gt.include.objc++
            - match: '>'
              scope: punctuation.definition.string.end.objc++
              pop: true
    - include: scope:source.c#preprocessor-practical-workarounds
=======
          scope: punctuation.definition.string.end.objc++
          pop: true
    - match: <
      scope: punctuation.definition.string.begin.objc++
      push:
        - meta_scope: string.quoted.other.lt-gt.include.objc++
        - match: ">"
          scope: punctuation.definition.string.end.objc++
          pop: true
>>>>>>> ce99657b
<|MERGE_RESOLUTION|>--- conflicted
+++ resolved
@@ -1933,22 +1933,6 @@
       push:
         - meta_scope: string.quoted.double.include.objc++
         - match: '"'
-<<<<<<< HEAD
-          scope: punctuation.definition.string.begin.objc++
-          push:
-            - meta_scope: string.quoted.double.include.objc++
-            - match: '"'
-              scope: punctuation.definition.string.end.objc++
-              pop: true
-        - match: <
-          scope: punctuation.definition.string.begin.objc++
-          push:
-            - meta_scope: string.quoted.other.lt-gt.include.objc++
-            - match: '>'
-              scope: punctuation.definition.string.end.objc++
-              pop: true
-    - include: scope:source.c#preprocessor-practical-workarounds
-=======
           scope: punctuation.definition.string.end.objc++
           pop: true
     - match: <
@@ -1958,4 +1942,4 @@
         - match: ">"
           scope: punctuation.definition.string.end.objc++
           pop: true
->>>>>>> ce99657b
+    - include: scope:source.c#preprocessor-practical-workarounds