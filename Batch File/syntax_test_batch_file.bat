--- conflicted
+++ resolved
@@ -72,7 +72,6 @@
    FIND "a" |
 ::          ^ keyword.operator.pipe.dosbatch
 
-<<<<<<< HEAD
   :This is a #%@$虎 strange label
 ::^    punctuation.separator.dosbatch
 :: ^^^^^^^^^^^^^^^^^^^^^^^^^^^^^ entity.name.label.dosbatch
@@ -80,7 +79,7 @@
   :End
 ::^    punctuation.separator.dosbatch
 :: ^^^ entity.name.label.dosbatch
-=======
+
    ECHO %1 %* %~dpf$PATH:5 %~1
 ::      ^ punctuation.definition.variable.dosbatch
 ::      ^^ variable.parameter.dosbatch
@@ -189,5 +188,4 @@
 ECHO %% ^^! ^&
 ::   ^^ constant.character.escape.dosbatch
 ::      ^^^ constant.character.escape.dosbatch
-::          ^^ constant.character.escape.dosbatch
->>>>>>> 6380efc1
+::          ^^ constant.character.escape.dosbatch