%YAML 1.2
---
# http://www.sublimetext.com/docs/3/syntax.html
name: Markdown
file_extensions:
  - md
  - mdown
  - markdown
  - markdn
scope: text.html.markdown
comment: this definition aims to (eventually) meet CommonMark specifications http://spec.commonmark.org/
variables:
    thematic_break: |-
        (?x:
            [ ]{,3}
            (?:
                    [-](?:[ ]{,2}[-]){2,}
                |   [*](?:[ ]{,2}[*]){2,}
                |   [_](?:[ ]{,2}[_]){2,}
            )
            [ \t]*$
        )
    block_quote: '(?:[ ]{,3}>(?:.|$))'
    atx_heading: '(?:[#]{1,6}\s*)'
    indented_code_block: '(?:[ ]{4}|\t)'
    list_item: '(?:[ ]{,3}(?=\d+\.|[*+-])\d*([*+.-])\s)'
    link_title: |-
        (?x:[ \t]*                # Optional whitespace
          (?:
              ((\().+?(\)))       # Match title in parens…
            | ((")[^"]+("))       # or in double quotes…
            | ((')[^']+('))       # or in single quotes.
          )?                      # Title is optional
        )
    escape: '\\[-`*_#+.!(){}\[\]\\>|]'
    backticks: |-
        (?x:
            (`{4})(?=\S)[^`]+(?:[^`]+|(?!`{4})`*)*(`{4})(?!`)
        |   (`{3})(?=\S)[^`]+(?:[^`]+|(?!`{3})`*)*(`{3})(?!`)
        |   (`{2})(?=\S)[^`]+(?:[^`]+|(?!`{2})`*)*(`{2})(?!`)
        |   (`{1})(?=\S)[^`]+(?:[^`]+|(?!`{1})`*)*(`{1})(?!`)
        )
    balance: |-
        (?x:
          (?:
              {{escape}}+                  # escape characters
          |   [^\[\]`\\]+                  # anything that isn't a square bracket or a backtick or the start of an escape character
          |   {{backticks}}                # inline code
          )
        )
    balance_square_brackets: |-
        (?x:
          (?:
            {{balance}}
          | \[(?:                       # nested square brackets (one level deep)
                [^\[\]`]+               #  anything that isn't a square bracket or a backtick
                {{backticks}}?          #  balanced backticks
              )*\]                      #  closing square bracket
          )+                            # at least one character
        )
    url_and_title: |-
        (?x:
          ([ ])?                        # Space not allowed, but we check for it anyway to mark it as invalid
          (\()                          # Opening paren for url
              (<?)(\S+?)(>?)            # The url
              {{link_title}}            # Optional title
              \s*                       # Optional whitespace
          (\))
        )
<<<<<<< HEAD
    html_entity: '&([a-zA-Z0-9]+|#\d+|#x\h+);'
    skip_html_tags: '(?:<[^>]+>)'
=======
    skip_html_tags: (?:<[^>]+>)
    table_first_row: |-
        (?x:
            (?:{{balance_square_brackets}}*\|){2}       # at least 2 non-escaped pipe chars on the line
        |   (?!\s+\|){{balance_square_brackets}}+\|(?!\s+$){{balance_square_brackets}}+
        )
>>>>>>> bf526f28
contexts:
  main:
    - match: |-
        (?x)^
        (?=  {{block_quote}}
        |    {{indented_code_block}}(?!$)
        |    {{atx_heading}}
        |    {{thematic_break}}
        |    {{table_first_row}}
        )
      comment: |
        We could also use an empty end match and set
                        applyEndPatternLast, but then we must be sure that the begin
                        pattern will only match stuff matched by the sub-patterns.
      push:
        - meta_scope: meta.block-level.markdown
        - include: block-quote
        - include: indented-code-block
        - include: atx-heading
        - include: thematic-break
        - include: table
        - match: ''
          pop: true
    - match: '^[ ]{0,3}([*+-])(?=\s)'
      captures:
        1: punctuation.definition.list_item.markdown
      push:
        - meta_scope: markup.list.unnumbered.markdown
        - match: ^(?=\S)
          pop: true
        - include: list-paragraph
    - match: '^[ ]{0,3}\d+(\.)(?=\s)'
      captures:
        1: punctuation.definition.list_item.markdown
      push:
        - meta_scope: markup.list.numbered.markdown
        - match: ^(?=\S)
          pop: true
        - include: list-paragraph
    - match: '^(?=<(p|div|h[1-6]|blockquote|pre|table|dl|ol|ul|script|noscript|form|fieldset|iframe|math|ins|del)\b)'
      comment: Markdown formatting is disabled inside block-level tags.
      push: [disabled-markdown-pop-at-eol, disable-markdown]
    - match: |-
        (?x:
            \s*                        # Leading whitespace
            (\[)(.+?)(\])(:)           # Reference name
            [ \t]*                     # Optional whitespace
            (?:
              (<)([^>]+)(>)            # The url
            | (\S+)                    # The url
            )
        )
      captures:
        1: punctuation.definition.constant.begin.markdown
        2: constant.other.reference.link.markdown
        3: punctuation.definition.constant.end.markdown
        4: punctuation.separator.key-value.markdown
        5: punctuation.definition.link.begin.markdown
        6: markup.underline.link.markdown
        7: punctuation.definition.link.end.markdown
        8: markup.underline.link.markdown
      push:
        - meta_scope: meta.link.reference.def.markdown
        - include: link-title
    - match: '^(?=\S)(?![=-]{3,}\s*$)'
      push:
        - meta_scope: meta.paragraph.markdown
        - match: |-
            (?x)                       # pop out of this context when
            ^(?:
                \s*$                   # the line is blank (or only contains whitespace)
            |   (?=
                    {{block_quote}}    # a block quote begins the line
                |   [ ]{,3}[*+-][ ]    # an unordered list item begins the line
                |   [ ]{,3}1[.][ ]     # an ordered list item with number "1" begins the line
                |   \#                 # an ATX heading begins the line
                )
            )
          pop: true
        - include: inline-bold-italic-linebreak
        - include: scope:text.html.basic
        - match: '^(={3,})(?=[ \t]*$)'
          scope: markup.heading.1.setext.markdown
          captures:
            1: punctuation.definition.heading.setext.markdown
          pop: true
        - match: '^(-{3,})(?=[ \t]*$)'
          scope: markup.heading.2.setext.markdown
          captures:
            1: punctuation.definition.heading.setext.markdown
          pop: true
  ampersand:
    - match: (?!{{html_entity}})&
      comment: |
        Markdown will convert this for us. We match it so that the
                        HTML grammar will not mark it up as invalid.
      scope: meta.other.valid-ampersand.markdown
  block-quote:
    - match: '[ ]{,3}(>)[ ]?'
      comment: |
        We terminate the block quote when seeing an empty line, a
        separator or a line with leading > characters. The latter is
        to “reset” the quote level for quoted lines.
        The idea here is to match block level elements first, then once
        we have confirmed there are no block level elements left, move to
        matching inline markdown. This prevents block level elements being
        detected when they shouldn't be.
      captures:
        1: punctuation.definition.blockquote.markdown
      push:
        - meta_scope: markup.quote.markdown
        - match: |-
            (?x)^
            (?=  \s*$
            |    {{thematic_break}}
            |    {{block_quote}}
            )
          pop: true
        - match: |-
            (?x)
            (?=  {{block_quote}}
            )
          push:
            - match: ^
              pop: true
            - include: block-quote
        - match: |-
            (?x)
            (?=  {{indented_code_block}}
            |    {{atx_heading}}
            |    {{thematic_break}}
            |    {{list_item}}
            )
          push:
            - include: indented-code-block
            - include: atx-heading
            - include: thematic-break
            - match: '{{list_item}}'
              captures:
                1: punctuation.definition.list_item.markdown
            - match: ^
              pop: true
            - include: list-paragraph
        - match: ''
          push:
            - match: $|^
              pop: true
            - include: inline-bold-italic-linebreak
  indented-code-block:
    - match: '{{indented_code_block}}.*$\n?'
      scope: markup.raw.block.markdown
  bold:
    - match: '(\*\*)(?=\S)(?!\*)(?:_)?'
      captures:
        1: punctuation.definition.bold.begin.markdown
      push:
        - meta_scope: markup.bold.markdown
        - match: |-
              (?x)
                  [ \t]*\*{3,}     # if there are more than 3 its not applicable to be bold or italic
              |   [ \t]+\*\*+      # whitespace followed by 2 or more is also not applicable
              |   ^\*\*            # emphasis can't be closed at the start of the line
        - match: (\*\*)
          captures:
            1: punctuation.definition.bold.end.markdown
          pop: true
        - include: scope:text.html.basic
        - include: inline
        - include: italic
        - match: ^\s*$\n?
          scope: invalid.illegal.non-terminated.bold.markdown
          pop: true
        - match: '^(?={{list_item}})'
          pop: true
        - include: hard-line-break
    - match: '(\b__)(?=\S)(?!_)(?:\*)?'
      captures:
        1: punctuation.definition.bold.begin.markdown
      push:
        - meta_scope: markup.bold.markdown
        - match: |-
              (?x)
                  [ \t]*_{3,}    # if there are more than 3 its not applicable to be bold or italic
              |   [ \t]+__+      # whitespace followed by 2 or more is also not applicable
              |   ^__            # emphasis can't be closed at the start of the line
        - match: (__\b)
          captures:
            1: punctuation.definition.bold.end.markdown
          pop: true
        - include: scope:text.html.basic
        - include: inline
        - include: italic
        - match: ^\s*$\n?
          scope: invalid.illegal.non-terminated.bold.markdown
          pop: true
        - match: '^(?={{list_item}})'
          pop: true
        - include: hard-line-break
  bracket:
    - match: '<(?![a-z/?\$!])'
      comment: |
        Markdown will convert this for us. We match it so that the
                        HTML grammar will not mark it up as invalid.
      scope: meta.other.valid-bracket.markdown
  escape:
    - match: '{{escape}}'
      scope: constant.character.escape.markdown
  atx-heading:
    - match: '(#{1,6})(?!#)\s*(?=\S)'
      captures:
        1: punctuation.definition.heading.begin.markdown
      push:
        - meta_scope: markup.heading.markdown
        - meta_content_scope: entity.name.section.markdown
        - match: \s*(#*)$\n?
          captures:
            1: punctuation.definition.heading.end.markdown
          pop: true
        - include: inline-bold-italic
  image-inline:
    - match: |-
        (?x:
            (\!)(\[)                          # Images start with ![
            (?=   {{balance_square_brackets}} # balanced square brackets, backticks, taking into account escapes etc.
                  \]                          # Closing square bracket
                  [ ]?                        # Space not allowed, but we check for it anyway to mark it as invalid
                  \(                          # Open paren
            )
         )
      captures:
        1: punctuation.definition.image.begin.markdown
        2: punctuation.definition.string.begin.markdown
      push: [image-inline-after-text, image-link-text]
  image-link-text:
    - meta_scope: meta.image.inline.markdown
    - meta_content_scope: string.other.link.description.markdown
    - include: link-text
    - match: \]
      scope: punctuation.definition.string.end.markdown
      pop: true
  image-inline-after-text:
    - match: '{{url_and_title}}'
      captures:
        1: invalid.illegal.whitespace.markdown
        2: punctuation.definition.metadata.begin.markdown
        3: punctuation.definition.link.begin.markdown
        4: markup.underline.link.image.markdown
        5: punctuation.definition.link.end.markdown
        6: string.other.link.description.title.markdown
        7: punctuation.definition.string.begin.markdown
        8: punctuation.definition.string.end.markdown
        9: string.other.link.description.title.markdown
        10: punctuation.definition.string.begin.markdown
        11: punctuation.definition.string.end.markdown
        12: string.other.link.description.title.markdown
        13: punctuation.definition.string.begin.markdown
        14: punctuation.definition.string.end.markdown
        15: punctuation.definition.metadata.end.markdown
      scope: meta.image.inline.markdown
      pop: true
  image-ref:
    - match: |-
        (?x:
          (\!)(\[)                          # Images start with ![
          (?=   {{balance_square_brackets}} # balanced square brackets, backticks, taking into account escapes etc.
                \]                          # Closing square bracket
                [ ]?                        # Space
                \[                          # [
                [^\]]+                      # anything other than ]
                \]                          # ]
          )
        )
      captures:
        1: punctuation.definition.image.begin.markdown
        2: punctuation.definition.string.begin.markdown
      push: [image-ref-after-text, image-ref-text]
  image-ref-text:
    - meta_scope: meta.image.reference.markdown
    - meta_content_scope: string.other.link.description.markdown
    - include: link-text
    - match: \]
      scope: punctuation.definition.string.end.markdown
      pop: true
  image-ref-after-text:
    - match: '[ ]?(\[)([^\]]+)(\])'
      captures:
        1: punctuation.definition.constant.begin.markdown
        2: constant.other.reference.link.markdown
        3: punctuation.definition.constant.end.markdown
      scope: meta.image.reference.markdown
      pop: true
  inline:
    - include: escape
    - include: ampersand
    - include: bracket
    - include: raw
    - include: image-inline
    - include: link-inline
    - include: autolink-inet
    - include: autolink-email
    - include: image-ref
    - include: link-ref-literal
    - include: link-ref
  inline-bold-italic:
    - include: inline
    - include: bold
    - include: italic
  inline-bold-italic-linebreak:
    - include: inline-bold-italic
    - include: hard-line-break
  italic:
    - match: '(\*)(?=\S)(?!\*)'
      captures:
        1: punctuation.definition.italic.begin.markdown
      push:
        - meta_scope: markup.italic.markdown
        - match: |-
              (?x)
                  [ \t]*\*{3,}   # if there are more than 3 its not applicable to be bold or italic
              |   [ \t]+\*(?!\*) # whitespace followed by 1 is also not applicable (but whitespace followed by 2 could be bold punctuation)
              |   ^\*(?!\*)      # emphasis can't be closed at the start of the line
        - match: (\*)(?!\*)
          captures:
            1: punctuation.definition.italic.end.markdown
          pop: true
        - include: scope:text.html.basic
        - include: inline
        - include: bold
        - match: '\*+'
        - match: ^\s*$\n?
          scope: invalid.illegal.non-terminated.italic.markdown
          pop: true
        - match: '^(?={{list_item}})'
          pop: true
        - include: hard-line-break
    - match: '(\b_)(?=\S)(?!_)'
      captures:
        1: punctuation.definition.italic.begin.markdown
      push:
        - meta_scope: markup.italic.markdown
        - match: |-
              (?x)
                  [ \t]*_{3,}   # if there are more than 3 its not applicable to be bold or italic
              |   [ \t]+_(?!_)  # whitespace followed by 1 is also not applicable (but whitespace followed by 2 could be bold punctuation)
              |   ^_(?!_)       # emphasis can't be closed at the start of the line
        - match: (_\b)
          captures:
            1: punctuation.definition.italic.end.markdown
          pop: true
        - include: scope:text.html.basic
        - include: inline
        - include: bold
        - match: ^\s*$\n?
          scope: invalid.illegal.non-terminated.italic.markdown
          pop: true
        - match: '^(?={{list_item}})'
          pop: true
        - include: hard-line-break
    - match: '[*_]+'
  hard-line-break:
    - match: '[ ]{2,}$'
      scope: meta.hard-line-break.markdown punctuation.definition.hard-line-break.markdown
    - match: '(\\)$\n'
      scope: meta.hard-line-break.markdown
      captures:
        1: constant.character.escape.markdown
  autolink-email:
    - match: '(<)((?:mailto:)?[-+.\w]+@[-a-z0-9]+(\.[-a-z0-9]+)*\.[a-z]+)(>)'
      scope: meta.link.email.lt-gt.markdown
      captures:
        1: punctuation.definition.link.begin.markdown
        2: markup.underline.link.markdown
        4: punctuation.definition.link.end.markdown
    - match: '[\w.+-]+@[\w-]+(\.((?![._-][\W])[\w_-])+)+(?![_-])'
      scope: markup.underline.link.markdown
  autolink-inet:
    - match: (<)((?:https?|ftp)://.*?)(>)
      scope: meta.link.inet.markdown
      captures:
        1: punctuation.definition.link.begin.markdown
        2: markup.underline.link.markdown
        3: punctuation.definition.link.end.markdown
    - match: (((https|http|ftp)://)|www\.)[\w-]+(\.[\w-]+)+
      scope: markup.underline.link.markdown
      push: # After a valid domain, zero or more non-space non-< characters may follow
        - match: (?=[?!.,:*_~]*[\s<]) # Trailing punctuation (specifically, ?, !, ., ,, :, *, _, and ~) will not be considered part of the autolink, though they may be included in the interior of the link
          pop: true
        - match: (?={{html_entity}}[?!.,:*_~]*[\s<]) # If an autolink ends in a semicolon (;), we check to see if it appears to resemble an entity reference; if the preceding text is & followed by one or more alphanumeric characters. If so, it is excluded from the autolink
          pop: true
        - match: \( # When an autolink ends in ), we scan the entire autolink for the total number of parentheses. If there is a greater number of closing parentheses than opening ones, we don’t consider the last character part of the autolink, in order to facilitate including an autolink inside a parenthesis
          push:
            - meta_scope: markup.underline.link.markdown
            - match: (?=[?!.,:*_~]*[\s<])
              pop: true
            - match: \)
              pop: true
        - match: (?=\)[?!.,:*_~]*[\s<])
          pop: true
        - match: '[^?!.,:*_~\s<&(]+|\S'
          scope: markup.underline.link.markdown
  link-inline:
    - match: |-
        (?x:
            (\[)
            (?=
                {{balance_square_brackets}}
                \]
                {{url_and_title}}
            )
        )
      captures:
        1: punctuation.definition.string.begin.markdown
      push: [link-inline-after-text, link-inline-link-text]
  link-inline-link-text:
    - meta_scope: meta.link.inline.markdown
    - meta_content_scope: string.other.link.title.markdown
    - include: link-text-allow-image
    - match: \]
      scope: punctuation.definition.string.end.markdown
      pop: true
  link-inline-after-text:
    - match: '{{url_and_title}}'
      captures:
        1: invalid.illegal.whitespace.markdown
        2: punctuation.definition.metadata.begin.markdown
        3: punctuation.definition.link.begin.markdown
        4: markup.underline.link.markdown
        5: punctuation.definition.link.end.markdown
        6: string.other.link.description.title.markdown
        7: punctuation.definition.string.begin.markdown
        8: punctuation.definition.string.end.markdown
        9: string.other.link.description.title.markdown
        10: punctuation.definition.string.begin.markdown
        11: punctuation.definition.string.end.markdown
        12: string.other.link.description.title.markdown
        13: punctuation.definition.string.begin.markdown
        14: punctuation.definition.string.end.markdown
        15: punctuation.definition.metadata.end.markdown
      scope: meta.link.inline.markdown
      pop: true
  link-ref:
    - match: |-
        (?x:
          (\[)
          (?=   {{balance_square_brackets}} # balanced square brackets, backticks, taking into account escapes etc.
                \]                          # Closing square bracket
                [ ]?                        # Space
                \[                          # [
                [^\]]+                      # anything other than ]
                \]                          # ]
          )
        )
      captures:
        1: punctuation.definition.string.begin.markdown
      push: [link-ref-after-text, link-ref-link-text]
  link-ref-link-text:
    - meta_scope: meta.link.reference.markdown
    - meta_content_scope: string.other.link.title.markdown
    - include: link-text-allow-image
    - match: \]
      scope: punctuation.definition.string.end.markdown
      pop: true
  link-ref-after-text:
    - match: '[ ]?(\[)([^\]]+)(\])'
      captures:
        1: punctuation.definition.constant.begin.markdown
        2: constant.other.reference.link.markdown
        3: punctuation.definition.constant.end.markdown
      scope: meta.link.reference.markdown
      pop: true
  link-ref-literal:
    - match: |-
        (?x:
          (\[)
          (?=
              {{balance_square_brackets}} # balanced square brackets, backticks, taking into account escapes etc.
              \]                          # Closing square bracket
              [ ]?                        # Space
              \[                          # [
              \]                          # ]
          )
        )
      captures:
        1: punctuation.definition.string.begin.markdown
      push: [link-ref-literal-after-text, link-ref-literal-link-text]
  link-ref-literal-link-text:
    - meta_scope: meta.link.reference.literal.markdown
    - meta_content_scope: string.other.link.title.markdown
    - include: link-text-allow-image
    - match: \]
      scope: punctuation.definition.string.end.markdown
      pop: true
  link-ref-literal-after-text:
    - match: '[ ]?(\[)(\])'
      scope: meta.link.reference.literal.markdown
      captures:
        1: punctuation.definition.constant.begin.markdown
        2: punctuation.definition.constant.end.markdown
      pop: true
  list-paragraph:
    - match: '^(?=\s+(?![>+*\s-]))(?={{indented_code_block}})'
      push:
        - include: indented-code-block
        - match: $
          pop: true
    - match: '^(?=\s+{{block_quote}})'
      push:
        - include: block-quote
        - match: $
          pop: true
    - match: \s+(?=\S)
      push:
        - meta_scope: meta.paragraph.list.markdown
        - match: ^\s*$
          pop: true
        - match: '[ ]*([*+-])(?=\s)'
          captures:
            1: punctuation.definition.list_item.markdown
          push: list-content
        - match: '[ ]*\d+(\.)(?=\s)'
          captures:
            1: punctuation.definition.list_item.markdown
          push: list-content
        - match: '(?=\S)'
          push:
            - include: list-content
    - match: '(?=\S)'
      pop: true
  list-content:
    - match: ^
      pop: true
    - include: thematic-break
    - include: inline-bold-italic-linebreak
    - include: scope:text.html.basic
  fenced-code-block:
    - match: |-
         (?x)
          ^[ ]{0,3}    # up to 3 spaces
          (
            `{3,}      #   3 or more backticks
            (?![^`]+`) #   not followed by any more backticks on the same line
            (?!`)      #   makes the {3,} possessive
          |            # or
            ~{3,}      #   3 or more tildas
            (?![^~]+~) #   not followed by any more tildas on the same line
            (?!~)      #   makes the {3,} possessive
          )
          ([\w-]*)     # any number of word characters or dashes
          .*$          # all characters until eol
      captures:
        1: punctuation.definition.raw.code-fence.begin.markdown
        2: constant.other.language-name.markdown
      push:
        - meta_scope: markup.raw.code-fence.markdown
        - match: '[ ]{,3}\1\s*$'
          scope: punctuation.definition.raw.code-fence.end.markdown
          pop: true
  code-span:
    - match: (`+)(?=\S)(?!`)
      scope: punctuation.definition.raw.begin.markdown
      push:
        - meta_scope: markup.raw.inline.markdown
        - match: \1(?!`)
          scope: punctuation.definition.raw.end.markdown
          pop: true
        - match: '`+'
        - match: ^\s*$\n?
          scope: invalid.illegal.non-terminated.raw.markdown
          pop: true
  raw:
    - include: fenced-code-block
    - include: code-span
    - match: '`+'
      scope: invalid.deprecated.unescaped-backticks.markdown
  thematic-break:
    - match: '(?={{thematic_break}}$)'
      push:
        - meta_scope: meta.separator.thematic-break.markdown
        - match: '[-_*]+'
          scope: punctuation.definition.thematic-break.markdown
        - match: '$\n?'
          pop: true
  disable-markdown:
    - match: (</)(\1)(>)
      captures:
        1: meta.tag.block.any.html punctuation.definition.tag.begin.html
        2: meta.tag.block.any.html entity.name.tag.block.any.html
        3: meta.tag.block.any.html punctuation.definition.tag.end.html
      pop: true
    - include: scope:text.html.basic
  disabled-markdown-pop-at-eol:
    - meta_content_scope: meta.disable-markdown
    - match: '$\n?'
      scope: meta.disable-markdown
      pop: true
    - include: scope:text.html.basic
  link-text:
    - include: escape
    - include: ampersand
    - include: raw
    - match: \[ # nested square brackets are allowed
      push:
        - include: link-text
        - match: \]
          pop: true
    - include: bold
    - include: italic
    - include: hard-line-break
    - include: scope:text.html.basic
  link-text-allow-image:
    - include: link-text
    - include: image-inline
    - include: image-ref
  link-title:
    - match: \s*(')
      captures:
        1: punctuation.definition.string.begin.markdown
      push:
        - meta_scope: string.other.link.description.title.markdown
        - match: \'
          scope: punctuation.definition.string.end.markdown
          set: after-link-title
        - match: ^\s*$\n?
          scope: invalid.illegal.non-terminated.link-title.markdown
          pop: true
    - match: \s*(")
      captures:
        1: punctuation.definition.string.begin.markdown
      push:
        - meta_scope: string.other.link.description.title.markdown
        - match: \"
          scope: punctuation.definition.string.end.markdown
          set: after-link-title
        - match: ^\s*$\n?
          scope: invalid.illegal.non-terminated.link-title.markdown
          pop: true
    - match: \s*(\()
      captures:
        1: punctuation.definition.string.begin.markdown
      push:
        - meta_scope: string.other.link.description.title.markdown
        - match: \)
          scope: punctuation.definition.string.end.markdown
          set: after-link-title
        - match: ^\s*$\n?
          scope: invalid.illegal.non-terminated.link-title.markdown
          pop: true
    - match: \s*
      set: after-link-title
  after-link-title:
    - match: '(.*)$\n?'
      captures:
        1: invalid.illegal.expected-eol.markdown
      pop: true
  table:
    - match: (?={{table_first_row}})
      push:
        - meta_content_scope: meta.table.header.markdown
        - match: \|
          scope: punctuation.separator.table-cell.markdown
        - include: inline-bold-italic
        - match: $\n?
          set:
            - match: ^
              set:
                - meta_content_scope: meta.table.header-separator.markdown
                - match: \|
                  scope: punctuation.separator.table-cell.markdown
                - match: ':'
                  scope: punctuation.definition.table-cell-alignment.markdown
                - match: -+
                  scope: punctuation.definition.table-header-separator.markdown
                - match: $\n?
                  set:
                    - meta_content_scope: meta.table.markdown
                    - match: |- # The table is broken at the first empty line, or beginning of another block-level structure
                          (?x)^
                          (?=  {{block_quote}}
                          |    {{indented_code_block}}(?!$)
                          |    {{atx_heading}}
                          |    {{thematic_break}}
                          |    \s*$
                          )
                      pop: true
                    - match: \|
                      scope: punctuation.separator.table-cell.markdown
                    - match: |- # Pipes inside other inline spans (such as emphasis, code, etc.) will not break a cell, emphasis in table cells can't span multiple lines
                        (?x)
                        (?=
                            \*  (?!\*){{balance_square_brackets}}+\*  (?!\*)
                        |   \*\*      {{balance_square_brackets}}+\*\*
                        |   _   (?!_) {{balance_square_brackets}}+_   (?!_)
                        |   __        {{balance_square_brackets}}+__
                        )
                      push:
                        - include: bold
                        - include: italic
                        - match: ''
                          pop: true
                    - match: |-
                        (?x)
                        (?!{{backticks}})
                        `+
                      scope: invalid.deprecated.unescaped-backticks.markdown
                    - include: inline
                    <|MERGE_RESOLUTION|>--- conflicted
+++ resolved
@@ -67,17 +67,13 @@
               \s*                       # Optional whitespace
           (\))
         )
-<<<<<<< HEAD
     html_entity: '&([a-zA-Z0-9]+|#\d+|#x\h+);'
     skip_html_tags: '(?:<[^>]+>)'
-=======
-    skip_html_tags: (?:<[^>]+>)
     table_first_row: |-
         (?x:
             (?:{{balance_square_brackets}}*\|){2}       # at least 2 non-escaped pipe chars on the line
         |   (?!\s+\|){{balance_square_brackets}}+\|(?!\s+$){{balance_square_brackets}}+
         )
->>>>>>> bf526f28
 contexts:
   main:
     - match: |-
